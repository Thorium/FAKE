--- conflicted
+++ resolved
@@ -1,4 +1,3 @@
-<<<<<<< HEAD
 # Release Notes
 
 ## 5.19.2-alpha - tbd
@@ -204,16 +203,13 @@
 * DOCS: Resort TraceSecrets.register indexed parameters - https://github.com/fsharp/FAKE/pull/2254
 * DOCS: fix broken links #2241 - https://github.com/fsharp/FAKE/pull/2241
 
-## 4.64.16 - 2019-02-15
-=======
-#### 4.64.18 - 30.01.2020
+#### 4.64.18 - 2020-01-30
 * Add Dynamics Business Central 365 support
 
-#### 4.64.17 - 19.03.2019
+#### 4.64.17 - 2019-03-19
 * Add support for MSBuild16 
 
-#### 4.64.16 - 15.02.2019
->>>>>>> b1700c63
+#### 4.64.16 - 2019-02-15
 * Add Dynamics NAV FullCompile function
 
 ## 4.64.14 - 2019-01-07
