<<<<<<< HEAD
#### 3.28.4 - 14.04.2015
* Use Microsoft.AspNet.Razor 2.0.30506 for FAKE.Deploy - https://github.com/fsharp/FAKE/pull/756
=======
#### 3.28.4 - 16.04.2015
* OpenSourced DynamicsNAV replacement helpers
>>>>>>> 2e034551

#### 3.28.3 - 14.04.2015
* New build parameter functions

#### 3.28.2 - 13.04.2015
* Fix http://stackoverflow.com/questions/29572870/f-fake-unable-to-get-fake-to-merge-placeholder-arguments-in-nuspec-file

#### 3.28.1 - 13.04.2015
* New environment variable helpers

#### 3.28.0 - 09.04.2015
* Don't run package restore during MSBuild run from FAKE - https://github.com/fsharp/FAKE/pull/753
* Added support for Mage's CertHash parameter - https://github.com/fsharp/FAKE/pull/750
* Force build server output in xUnit2 if the user wishes to - https://github.com/fsharp/FAKE/pull/749
* Reverting 0df4569b3bdeef99edf2eec6013dab784e338b7e due to backwards compat issues
* Improvements for FAKE.Deploy - https://github.com/fsharp/FAKE/pull/745
* Set debug flag on mono - https://github.com/fsharp/FAKE/pull/744

#### 3.27.0 - 07.04.2015
* New Android publisher - http://fsharp.github.io/FAKE/androidpublisher.html
* New Archive helpers allow to build zip, gzip, bzip2, tar, and tar.gz/tar.bz2 - https://github.com/fsharp/FAKE/pull/727
* Download Status Parameter for HockeyAppHelper - https://github.com/fsharp/FAKE/pull/741
* Added more parameters for HockeyApp Upload API - https://github.com/fsharp/FAKE/pull/723
* `NuGetPack` task allows to set framework references - https://github.com/fsharp/FAKE/pull/721
* New task `NuGetPackDirectly` works without template files.
* Find NuGet.exe in current folder (and sub-folders) first, then look in PATH - https://github.com/fsharp/FAKE/pull/718
* New tutorial about Vagrant - http://fsharp.github.io/FAKE/vagrant.html
* REVERTING: SystemRoot also works on mono - https://github.com/fsharp/FAKE/pull/706 (see https://github.com/fsharp/FAKE/issues/715)
* BUGFIX: Use DocumentNamespace for Nuspec files - https://github.com/fsharp/FAKE/pull/736
* BUGFIX: Display agent success / error messages in UI for FAKE.Deploy - https://github.com/fsharp/FAKE/pull/735
* BUGFIX: Add build directory for doc generation - https://github.com/fsharp/FAKE/pull/734

#### 3.26.0 - 25.03.2015
* Detect GitLab CI as build server - https://github.com/fsharp/FAKE/pull/712

#### 3.25.2 - 24.03.2015
* Look into PATH when scanning for NuGet.exe - https://github.com/fsharp/FAKE/pull/708
* SystemRoot also works on mono - https://github.com/fsharp/FAKE/pull/706
* Use EditorConfig - http://editorconfig.org/

#### 3.25.1 - 24.03.2015
* More AppVeyor properties added - https://github.com/fsharp/FAKE/pull/704

#### 3.25.0 - 23.03.2015
* Look into PATH when scanning for tools - https://github.com/fsharp/FAKE/pull/703

#### 3.24.0 - 22.03.2015
* BREAKING CHANGE: Better support for AssemblyMetadata in AssemblyInfoHelper - https://github.com/fsharp/FAKE/pull/694
* Added modules for building VB6 projects with SxS manifest - https://github.com/fsharp/FAKE/pull/697
* Use parameter quoting for Paket helpers

#### 3.23.0 - 12.03.2015
* BREAKING CHANGE: Adjusted Xamarin.iOS archive helper params - https://github.com/fsharp/FAKE/pull/693
* New operator </> allows to combine paths similar to @@ but with no trimming operations - https://github.com/fsharp/FAKE/pull/695

#### 3.22.0 - 12.03.2015
* Globbing allows to grab folders without a trailing slash
* Removed long time obsolete globbing functions

#### 3.21.0 - 11.03.2015
* FAKE allows to run parallel builds - http://fsharp.github.io/FAKE/parallel-build.html

#### 3.20.1 - 10.03.2015
* Proper source index - https://github.com/fsharp/FAKE/issues/678

#### 3.20.0 - 10.03.2015
* Always use FCS in FAKE and FSI in FAke.Deploy
* Modify VM size on a .csdef for Azure Cloud Services - https://github.com/fsharp/FAKE/pull/687
* Added ZipHelper.ZipOfIncludes - https://github.com/fsharp/FAKE/pull/686
* Added AppVeyorEnvironment.RepoTag & .RepoTagName - https://github.com/fsharp/FAKE/pull/685
* New tutorial about Azure Cloud Service - http://fsharp.github.io/FAKE/azurecloudservices.html
* Added basic support for creating Azure Cloud Services - http://fsharp.github.io/FAKE/apidocs/fake-azure-cloudservices.html
* Added metadata property for AssemblyInfoReplacementParams - https://github.com/fsharp/FAKE/pull/675

#### 3.18.0 - 04.03.2015
* Remvoved internal class generated in AssemblyInfo.Vb - https://github.com/fsharp/FAKE/pull/673
* Adding ability to control type library export (/tlb flag) of RegAsm - https://github.com/fsharp/FAKE/pull/668
* Adding ability to run nuget package restore on a visual studio solution - https://github.com/fsharp/FAKE/pull/662
* Add OwnerId, type docs, and better error handling for HockeyAppHelper - https://github.com/fsharp/FAKE/pull/661
* Don't report unit test failure twice to TeamCity - https://github.com/fsharp/FAKE/pull/659
* New tasks for `paket pack` and `paket push`- http://fsprojects.github.io/Paket/index.html
* Allow csproj being passed as a NuSpec file - https://github.com/fsharp/FAKE/pull/644 
* Helper for uploading mobile apps to HockeyApp - https://github.com/fsharp/FAKE/pull/656  
* SCPHelper does allow copying single files - https://github.com/fsharp/FAKE/issues/671
* BUGFIX: Paket helper should not submit the endpoint if no endpoint was given - https://github.com/fsharp/FAKE/issues/667
* BUGFIX: Paket helper should not override version for project packages - https://github.com/fsharp/FAKE/issues/666
* BUGFIX: Allow endpoint in push task - https://github.com/fsprojects/Paket/pull/652
* BUGFIX: Use correct apikey for paket push - https://github.com/fsharp/FAKE/pull/664

#### 3.17.0 - 12.02.2015
* Revert to fsi in Fake.Deploy - https://github.com/fsharp/FAKE/pull/653    
* Added MergeByHash option for OpenCover - https://github.com/fsharp/FAKE/pull/650
* New functions to replace text in one or more files using regular expressions - https://github.com/fsharp/FAKE/pull/649
* BUGFIX: Fix SpecFlow MSTest integration - https://github.com/fsharp/FAKE/pull/652
* BUGFIX: Fix TeamCity integration - https://github.com/fsharp/FAKE/pull/651

#### 3.15.0 - 07.02.2015
* New VSTest module for working with VSTest.Console - https://github.com/fsharp/FAKE/pull/648
* Add Verbose to argument list for NuGet update - https://github.com/fsharp/FAKE/pull/645
* BUGFIX: Fix jarsigner executing on Windows environment - https://github.com/fsharp/FAKE/pull/640
* Adding UploadTestResultsXml function to the AppVeyor module - https://github.com/fsharp/FAKE/pull/636
* Adding the NoDefaultExcludes NugGet parameter - https://github.com/fsharp/FAKE/pull/637
* Adding `SpecificMachines` option to OctoTools - https://github.com/fsharp/FAKE/pull/631
* Allow to run gacutil on mono
* Ignore unknown project references in MSBuild task - https://github.com/fsharp/FAKE/pull/630

#### 3.14.0 - 14.01.2015
* BUGFIX: Added a reset step before starting a deployment - https://github.com/fsharp/FAKE/pull/621
* Report fatal git errors to command line

#### 3.13.0 - 03.01.2015
* New FAKE.Lib nuget package which contains the FakeLib - https://github.com/fsharp/FAKE/pull/607
* New AppVeyor properties - https://github.com/fsharp/FAKE/pull/605
* Use FSharp.Core from NuGet - https://github.com/fsharp/FAKE/pull/602
* Build and deploy Azure web jobs - https://github.com/fsharp/FAKE/pull/613

#### 3.11.0 - 03.12.2014
* Dual-license under Apache 2 and MS-PL, with Apache as default - https://github.com/fsharp/FAKE/pull/598
* BUGFIX: FSC compilation fix - https://github.com/fsharp/FAKE/pull/601
* BUGFIX: Unescape special MSBuild characters - https://github.com/fsharp/FAKE/pull/600

#### 3.10.0 - 27.11.2014
* Support for MSBuild 14.0 - https://github.com/fsharp/FAKE/pull/595
* New C# compiler helper - https://github.com/fsharp/FAKE/pull/592/files
* Added support for NUnit Fixture parameter - https://github.com/fsharp/FAKE/pull/591
* OpenSourcing some DynamicsNAV helpers from gitnav
* BUGFIX: Fix 64bit mode
* BUGFIX: Dynamics NAV helper - "Ignored" tests should report the message

#### 3.9.0 - 07.11.2014
* Create a new package with a x64 version - https://github.com/fsharp/FAKE/pull/582
* Added a Xamarin.iOS Archiving helper - https://github.com/fsharp/FAKE/pull/581
* DynamicsNAV helper should use the correct ServiveTier

#### 3.8.0 - 30.10.2014
* [xUnit 2](http://xunit.github.io/) support - https://github.com/fsharp/FAKE/pull/575
* New RegistryKey helpers for a 64bit System - https://github.com/fsharp/FAKE/pull/580
* New XDTHelper - https://github.com/fsharp/FAKE/pull/556
* Version NAV 800 added - https://github.com/fsharp/FAKE/pull/576
* Feature/list targets in command line - http://fsharp.github.io/FAKE/specifictargets.html
* Use priority list for nuget.exe selection - https://github.com/fsharp/FAKE/issues/572
* BUGFIX: RoundhouseHelper was setting an incorrect switch for CommandTimoutAdmin - https://github.com/fsharp/FAKE/pull/566

#### 3.7.0 - 16.10.2014
* BUGFIX: --single-target didn't work
* NDepend support - https://github.com/fsharp/FAKE/pull/564

#### 3.6.0 - 14.10.2014
* FAKE got a new logo - https://github.com/fsharp/FAKE/pull/553
* Use Paket to handle dependencies - http://fsprojects.github.io/Paket/
* Single target mode --single-target - http://fsharp.github.io/FAKE/specifictargets.html
* New recursive copy functions - https://github.com/fsharp/FAKE/pull/559
* NuGetPack allows to manipulate nuspec files - https://github.com/fsharp/FAKE/pull/554
* Support for MSpec --xml parameter - https://github.com/fsharp/FAKE/pull/545
* Make GetPackageVersion work with Paket - http://fsprojects.github.io/Paket/
* Added missing schemaName parameter for Roundhouse helper - https://github.com/fsharp/FAKE/pull/551
* Roundhouse Cleanup - https://github.com/fsharp/FAKE/pull/550
* Update FSharp.Compiler.Service to 0.0.62
* BUGFIX: If site exists then the site will be modified by IISHelper with the given parameters - https://github.com/fsharp/FAKE/pull/548
* BUGFIX: Messages in FSC task to stderr stream can break the build - https://github.com/fsharp/FAKE/pull/546
* BUGFIX: Use AppVeyor's build version instead of the build number - https://github.com/fsharp/FAKE/pull/560

#### 3.5.0 - 19.09.2014
* Added new SignToolHelper - https://github.com/fsharp/FAKE/pull/535
* Look first in default path for a tool - https://github.com/fsharp/FAKE/pull/542
* Add support for MSBuild Distributed Loggers - https://github.com/fsharp/FAKE/pull/536
* Don't fail on nuget path scanning - https://github.com/fsharp/FAKE/pull/537

#### 3.4.0 - 28.08.2014
* New Xamarin.iOS and Xamarin.Android helpers - https://github.com/fsharp/FAKE/pull/527

#### 3.3.0 - 25.08.2014
* Using JSON.NET 6.0.4
* FAKE.Deploy switched to FCS - https://github.com/fsharp/FAKE/pull/519 
* FAKE.Deploy WorkDirectory fix - https://github.com/fsharp/FAKE/pull/520
* HipChat notification helper - https://github.com/fsharp/FAKE/pull/523
* Don't crash during tool discovery
* NuGet: support fallback framework groups - https://github.com/fsharp/FAKE/pull/514
* New pushd/popd command in FileUtils - https://github.com/fsharp/FAKE/pull/513
* New AppVeyor properties
* FSC - support of compilation for different versions of F#
* Provide env var access to --fsiargs build script args so works on FAKE
* Adding NGen Install task
* Allow to use gacutil
* Allow to use ngen.exe
* Allow to use all sn.exe features
* Adding DisableVerification for StrongNames
* Adding helpers which allow to strong name assemblies
* Allow to use empty MSBuild targets
* Adding setProcessEnvironVar and clearProcessEnvironVar
* Try to reference local nuspec in order to fix https://github.com/fsprojects/FSharp.TypeProviders.StarterPack/pull/33
* Better log messages to fix https://github.com/fsprojects/FSharp.TypeProviders.StarterPack/pull/33
* Fix fsiargs and -d options - https://github.com/fsharp/FAKE/pull/498 https://github.com/fsharp/FAKE/pull/500
* Change RemoveDuplicateFiles & FixMissingFiles to only save on change - https://github.com/fsharp/FAKE/pull/499

#### 3.2.0 - 07.07.2014
* BREAKING CHANGE: API for CreateAssemblyInfoWithConfig was set back to original version
  This resets the breaking change introduced in https://github.com/fsharp/FAKE/pull/471
* Automatic tool search for SpecFlowHelper - https://github.com/fsharp/FAKE/pull/496
* GuardedAwaitObservable was made public by accident - this was fixed
* Add support for remote service admin - https://github.com/fsharp/FAKE/pull/492

#### 3.1.0 - 04.07.2014
* New FSC helper allows to call F# compiler directly from FAKE - https://github.com/fsharp/FAKE/pull/485
* "CustomDictionary" support for FxCop - https://github.com/fsharp/FAKE/pull/489
* Check if file exists before delete in AssemblyInfoFile
* Use FSharp.Compiler.Service 0.0.58
* Report all targets if a target error occurs
* Use FSharp.Compiler.Service with better FSharp.Core resolution - https://github.com/fsharp/FSharp.Compiler.Service/issues/156
* Don't break in MSBuildHelper
* Put FSharp.Core.optdata and FSharp.Core.sigdata into nuget package
* Fixed TargetTracing
* Fixed SourceLinking of FAKE
* Added new exception trap for Fsi creation
* -br in command line will run debugger in F# scripts - https://github.com/fsharp/FAKE/pull/483
* Null check in NuGet helper - https://github.com/fsharp/FAKE/pull/482

#### 3.0.0 - 27.06.2014
* Use FSharp.Compiler.Service 0.0.57 instead of fsi.exe
* Better error message for registry access
* Fall back to 32bit registry keys if 64bit cannot be found
* Improved SqlServer Disconnect error message
* Log "kill all processes" only when needed
* Try to run as x86 due to Dynamics NAV problems
* Allow to use /gac for FxCop
* Make NuGet description fit into single line
* Use Nuget.Core 2.8.2
* Fix NUnitProcessModel.SeparateProcessModel - https://github.com/fsharp/FAKE/pull/474
* Improved CLI documentation - https://github.com/fsharp/FAKE/pull/472
* Added Visual Basic support to AssemblyFileInfo task and make Namespace optional in config - https://github.com/fsharp/FAKE/pull/471
* Added support for OctoTools ignoreExisting flag - https://github.com/fsharp/FAKE/pull/470
* OctoTools samples fixed - https://github.com/fsharp/FAKE/pull/468 https://github.com/fsharp/FAKE/pull/469
* Added support for FxCop /ignoregeneratedcode parameter - https://github.com/fsharp/FAKE/pull/467
* CreateAssemblyInfo works with nonexisting directories - https://github.com/fsharp/FAKE/pull/466

#### 2.18.0 - 11.06.2014
* New (backwards compat) CLI for FAKE that includes FSI cmd args passing - https://github.com/fsharp/FAKE/pull/455
* New updateApplicationSetting method - https://github.com/fsharp/FAKE/pull/462
* Support for msbuild /noconlog - https://github.com/fsharp/FAKE/pull/463
* RoundhouseHelper - https://github.com/fsharp/FAKE/pull/456
* Pass optional arguments to deployment scripts
* Support building source packages without project file
* Display messages when deploy fails
* Fix formatting in FAKE.Deploy docs
* Fix memory usage in FAKE.Deploy
* Increase WebClient's request timeout to 20 minutes - https://github.com/fsharp/FAKE/pull/442
* Mainly Layout fixes and disabling authenticate in FAKE.Deploy https://github.com/fsharp/FAKE/pull/441
* Deploy PDBs via nuget https://github.com/fsharp/FAKE/issues/435
* Release Notes parser should not drop asterisk at end of lines
* Corrected location of @files@ in nuspec sample
* Allow to report tests to AppVeyor
* fix appveyor msbuild logger
* Don't add Teamcity logger if not needed

#### 2.17.0 - 23.05.2014
* Fake.Deploy agent requires user authentication
* Remove AutoOpen von AppVeyor
* fix order of arguments in call to CopyFile
* Support MSTest test settings - https://github.com/fsharp/FAKE/pull/428
* If the NAV error file contains no compile errors return the length

#### 2.16.0 - 21.05.2014
* Promoted the master branch as default branch and removed develop branch
* Remove AutoOpen from TaskRunnerHelper
* Adding Metadata to AsssemblyInfo
* Analyze the Dynamics NAV log file and report the real error count
* Allow to retrieve version no. from assemblies
* Fix issue with symbol packages in NugetHelper
* Fix issues in the ProcessHelper - https://github.com/fsharp/FAKE/pull/412 and https://github.com/fsharp/FAKE/pull/411
* Allow to register BuildFailureTargets - https://github.com/fsharp/FAKE/issues/407
* UnionConverter no longer needed for Json.Net

#### 2.15.0 - 24.04.2014
* Handle problems with ProgramFilesX86 on mono - https://github.com/tpetricek/FsLab/pull/32
* Change the MSBuild 12.0 path settings according to https://github.com/tpetricek/FsLab/pull/32
* Silent mode for MSIHelper - https://github.com/fsharp/FAKE/issues/400

#### 2.14.0 - 22.04.2014
* Support for OpenCover - https://github.com/fsharp/FAKE/pull/398
* Support for ReportsGenerator - https://github.com/fsharp/FAKE/pull/399
* Adding AppVeyor environment variables 
* New BulkReplaceAssemblyInfoVersions task - https://github.com/fsharp/FAKE/pull/394
* Fixed default nuspec file
* "Getting started" tutorial uses better folder structure
* Allows explicit file specification on the NuGetParams Type
* Fix TypeScript output dir
* Add better docs for the TypeScript compiler.
* Don't call the TypeScript compiler more than once
* New parameters for TypeScript

#### 2.13.0 - 04.04.2014
* Enumerate the files lazily in the File|Directory active pattern
* Using Nuget 2.8.1
* Added TypeScript 1.0 support
* Added TypeScript support
* Fixed ProcessTestRunner
* Fixed mono build on Travis

#### 2.12.0 - 31.03.2014
* Add getDependencies to NugetHelper
* SourceLink support
* NancyFx instead of ASP.NET MVC for Fake.Deploy
* Allows to execute processes as unit tests.
* Adding SourceLinks
* Move release management back to the local machine (using this document)
* Allow to run MsTest test in isolation
* Fixed Nuget.packSymbols
* Fixed bug in SemVer parser
* New title property in Nuspec parameters
* Added option to disabled FAKE's automatic process killing
* Better AppyVeyor integration
* Added ability to define custom MSBuild loggers
* Fix for getting the branch name with Git >= 1.9
* Added functions to write and delete from registry
* NUnit NoThread, Domain and StopOnError parameters
* Add support for VS2013 MSTest
* Lots of small fixes

#### 2.2
* Created new packages on nuget:
	* Fake.Deploy - allows to use FAKE scripts in deployment.
	* Fake.Experimental - new stuff where we aren't sure if we want to support it.
	* Fake.Gallio - contains the Gallio runner support.
	* Fake.SQL - Contains tasks for SQL Server.
	* Fake.Core - All the basic features and FAKE.exe.
* Created documentation and tutorials - see http://fsharp.github.io/FAKE/
* New tasks:
	* Added ReleaseNotes parser
	* Added Dynamics NAV helper
	* Added support for MSTest and fixie
	* Parallel NUnit task
	* New AssemblyInfoFile task
	* Support for Octopus Deploy
	* Support for MAGE
	* Suppport for Xamarin's xpkg
	* Many other new tasks
* Fake.Boot
* New Globbing system
* Tons of bug fixes
* Bundles F# 3.0 compiler and FSI.

#### 1.72.0.0

* "RestorePackages" allows to restore nuget packages

#### 1.70.0.0

* FAKE nuget package comes bundles with a fsi.exe
* Self build downloads latest FAKE master via nuget

#### 1.66.1.0

* Fixed bug where FAKE.Deploy didn't run the deploy scripts where used as a windows service
* It's possible to add file loggers for MSBuild
* Fixed path resolution for fsi on *nix
* BREAKING CHANGE: Removed version normalization from NuGet package creation
* Fixes for NUNit compatibility on mono 
* Fixes in ProcessHelper for mono compatibility
* Fixes in the mono build
* Improved error reporting in Fake.exe
* Added a SpecFlow helper
* Fixed some issues in file helper routines when working with no existing directory chain

#### 1.64.1.0

* Fixed bug where FAKE didn't run the correct build script

#### 1.64.0.0

* New conditional dependency operator =?>
* BREAKING CHANGE: Some AssemblyInfo task parameters are now option types. See type hints.

#### 1.62.0.0

* New RegAsm task, allows to create TLBs from a dll.
* New MSI task, allows to install or uninstall msi files.
* StringHelper.NormalizeVersion fixed for WiX.

#### 1.58.9.0

* Allow to choose specific nunit-console runner.

#### 1.58.6.0

* Using nuget packages for mspec.
* FAKE tries to kill all MSBuild and FSI processes at the end of a build.

#### 1.58.1.0

* Removed message system for build output. Back to simpler tracing.

#### 1.58.0.0

* ReplaceAssemblyInfoVersions task allows to replace version info in AssemblyVersion-files
* New task ConvertFileToWindowsLineBreaks

#### 1.56.10.0

* Allows to build .sln files

#### 1.56.0.0

* Allows to publish symbols via nuget.exe
* Autotrim trailing .0 from version in order to fullfill nuget standards.

#### 1.54.0.0

* If the publishment of a Nuget package fails, then FAKE will try it again.
* Added Changelog.markdown to FAKE deployment
* Added RequireExactly helper function in order to require a specific nuget dependency.
* NugetHelper.GetPackageVersion - Gets the version no. for a given package in the packages folder.
* EnvironmentHelper.getTargetPlatformDir - Gets the directory for the given target platform.

#### 1.52.0.0

* Some smaller bugfixes
* New dependency syntax with ==> and <=>
* Tracing of StackTrace only if TargetHelper.PrintStackTraceOnError was set to true

#### 1.50.0.0

* New task DeleteDirs allows to delete multiple directories.
* New parameter for NuGet dependencies.

#### 1.48.0.0

* Bundled with docu.exe compiled against .Net 4.0.
* Fixed docu calls to run with full filenames.
* Added targetplatform, target and log switches for ILMerge task.
* Added Git.Information.getLastTag() which gets the last git tag by calling git describe.
* Added Git.Information.getCurrentHash() which gets the last current sha1.

#### 1.46.0.0

* Fixed Nuget support and allows automatic push.

#### 1.44.0.0

* Tracing of all external process starts.
* MSpec support.<|MERGE_RESOLUTION|>--- conflicted
+++ resolved
@@ -1,10 +1,8 @@
-<<<<<<< HEAD
-#### 3.28.4 - 14.04.2015
+#### 3.28.5 - 16.04.2015
+* OpenSourced DynamicsNAV replacement helpers
+
+#### 3.28.4 - 15.04.2015
 * Use Microsoft.AspNet.Razor 2.0.30506 for FAKE.Deploy - https://github.com/fsharp/FAKE/pull/756
-=======
-#### 3.28.4 - 16.04.2015
-* OpenSourced DynamicsNAV replacement helpers
->>>>>>> 2e034551
 
 #### 3.28.3 - 14.04.2015
 * New build parameter functions
