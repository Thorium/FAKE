# Release Notes
<<<<<<< HEAD
## 8.0.0-alpha - 2024-09-03
* Added .NET8.0 to package target libraries
* Some dependency updates

## 6.1.2 - 2024-09-20
* Runtime-identifier update to more recent runtimes.
* Removed .NETFrameworkAssembly attribute fix on detecting .NET assemblies.
=======
## 6.1.2 - 2024-09-24
* ENHANCEMENT: Updated runtime-identifier to more recent runtimes.
* LEGACY: Removed .NETFrameworkAssembly attribute fix on detecting .NET assemblies.
* ENHANCEMENT: SdkAssemblyResolver. Support detecting multiple .NET paths.
>>>>>>> e36d8be8

## 6.1.1 - 2024-08-30
* BUGFIX: Assembly resolver to pick a found SDK instead of first SDK, thanks @Thorium - https://github.com/fsprojects/FAKE/pull/2797/files
* BUGFIX: Fix issue parsing global.json when using prerelease .NET SDKs, thanks @numpsy - https://github.com/fsprojects/FAKE/issues/2803
* BUGFIX: Allow RunSettingsArguments to be set, thanks @TheAngryByrd - https://github.com/fsprojects/FAKE/pull/2771

## 6.1.0 - 2024-07-27
* BUGFIX: MSBuild.build adds a bad string at the end of properties, thanks @0x53A - https://github.com/fsprojects/FAKE/issues/2738
* BUGFIX: Allow setting Msbuild max cpu on Linux, thanks @TheAngryByrd - https://github.com/fsprojects/FAKE/pull/2772
* ENHANCEMENT: Added shorthash to git functions, thanks @voronoipotato - https://github.com/fsprojects/FAKE/pull/2752
* ENHANCEMENT: Support for `/tl:[auto:on:off]` msbuild flag, thanks @smoothdeveloper - https://github.com/fsprojects/FAKE/pull/2768
* ENHANCEMENT: Fixes for usage in .NET 8.0 enviroment projects.
* ENHANCEMENT: Add Context.setExecutionContextFromCommandLineArgs, thanks @cataggar - https://github.com/fsprojects/FAKE/pull/2750

## 6.0.0 - 2023-02-20
* ENHANCEMENT: Site UI fixes and documentation link fixes.

## 6.0.0-beta001 - 2022-12-21
* BUGFIX: Error detecting msbuild version on Linux, thanks @yazeedobaid - https://github.com/fsprojects/FAKE/issues/2709
* ENHANCEMENT: Add ignoreConflicts parameter to paket push, thanks @gdziadkiewicz - https://github.com/fsprojects/FAKE/pull/2720
* ENHANCEMENT: Add GitHub API to create a pull request, thanks @yazeedobaid - https://github.com/fsprojects/FAKE/pull/2724

## 6.0.0-alpha004 - 2022-11-17
* BUGFIX: Fix build by pinning Microsoft.build packages now that .NET 7 is out and fix links in website, thanks @yazeedobaid - https://github.com/fsprojects/FAKE/pull/2721
* BUGFIX: Fix docs URL in Choco template., thanks @yazeedobaid - https://github.com/fsprojects/FAKE/pull/2718

## 6.0.0-alpha003 - 2022-11-11
* ENHANCEMENT: Fix typos in website, thanks @CaptnCodr - https://github.com/fsprojects/FAKE/pull/2712
* BUGFIX: Update Paket.Core to support .NET 7, thanks @mk185147 and @michalkovy - https://github.com/fsprojects/FAKE/issues/2708

## 6.0.0-alpha002 - 2022-11-02
* ENHANCEMENT: Fix website assets loading

## 6.0.0-alpha001 - 2022-11-01
* ENHANCEMENT: Update dependencies of repository, thanks @yazeedobaid - https://fake.build/articles/fake-v6-release-announcement.html
* ENHANCEMENT: Remove obsolete APIs and replace their usage with alternative suggested API's, thanks @yazeedobaid - https://fake.build/articles/fake-v6-release-announcement.html
* ENHANCEMENT: FAKE build enhancements, thanks @yazeedobaid - https://fake.build/articles/fake-v6-release-announcement.html
* ENHANCEMENT: Switch documentation blocks to XML syntax instead of Markdown syntax to work with new FSDocs tool, thanks @yazeedobaid - https://fake.build/articles/fake-v6-release-announcement.html
* ENHANCEMENT: Update FAKE website to use new FSDocs library and give it a new fresh look, thanks @yazeedobaid - https://fake.build/articles/fake-v6-release-announcement.html
* ENHANCEMENT: General Enhancements, thanks @yazeedobaid - https://fake.build/articles/fake-v6-release-announcement.html
* ENHANCEMENT: Add Fantomas tool to FAKE codebase as a styling and formatter tool, thanks @yazeedobaid - https://fake.build/articles/fake-v6-release-announcement.html

## 5.23.1 - 2022-10-21
* BUGFIX: On Unix like OSs, look for sqlpackage in directories specified in $PATH, thanks @nickgravgaard - https://github.com/fsprojects/FAKE/pull/2700
* BUGFIX: Core.Process: only set StandardEncoding if output/err is redirected, thanks @knocte - https://github.com/fsprojects/FAKE/pull/2672
* BUGFIX: Enhanced search path for Visual Studio, thanks @plainionist - https://github.com/fsprojects/FAKE/pull/2699
* BUGFIX: Fake.Tools.Rsync: fix quiet flag typo, thanks @SimenLK - https://github.com/fsprojects/FAKE/pull/2698

## 5.23.0 - 2022-08-01
* ENHANCEMENT: Fake.Core.Process: stop using old ref-cell operators, thanks @knocte - https://github.com/fsprojects/FAKE/pull/2674
* BUGFIX: Fixes #2600, thanks @yazeedobaid - https://github.com/fsprojects/FAKE/issues/2600

## 5.23.0-alpha002 - 2022-07-22
* ENHANCEMENT: GitHubCI: stop restricting build+test jobs to release/next branch, thanks @knocte - https://github.com/fsprojects/FAKE/pull/2673
* BUGFIX: Fix getLastTag, thanks @akhansari - https://github.com/fsprojects/FAKE/issues/2677
* BUGFIX: Fix ReleaseNotes SemVer, thanks @Freymaurer - https://github.com/fsprojects/FAKE/issues/2557
* ENHANCEMENT: Switch release process to manual trigger, thanks @yazeedobaid - https://github.com/fsprojects/FAKE/pull/2687
* ENHANCEMENT: Try to clarify CLI --help, thanks @mlaily - https://github.com/fsprojects/FAKE/pull/2667

## 5.23.0-alpha001 - 2022-07-15
* ENHANCEMENT: Porting CMake module to FAKE 5, thanks @ziadadeela - https://github.com/fsprojects/FAKE/pull/2658
* BUGFIX: Resolve symlinks while searching for dotnet, thanks @Smaug123 - https://github.com/fsprojects/FAKE/pull/2662
* BUGFIX: SdkAssemblyResolver: Use dotnet --version to resolve the correct SDK, thanks @mclark1129 - https://github.com/fsprojects/FAKE/pull/2665

## 5.22.0 - 2022-02-14
* ENHANCEMENT: Enhance template tests and add dotnet cli APIs for new command, thanks @yazeedobaid - https://github.com/fsprojects/FAKE/pull/2636
* ENHANCEMENT: Porting SSH module to FAKE 5, thanks @ziadadeela - https://github.com/fsprojects/FAKE/pull/2652
* ENHANCEMENT: Add missing report types, thanks @alcated - https://github.com/fsprojects/FAKE/pull/2654
* ENHANCEMENT: Add known paths for more recent versions of msbuild, thanks @alcated - https://github.com/fsprojects/FAKE/pull/2655
* ENHANCEMENT: Porting FTP module to FAKE 5, thanks @ziadadeela - https://github.com/fsprojects/FAKE/pull/2656

## 5.21.1 - 2022-01-30
* BUGFIX: Update logic of resolving SdkReferenceAssemblies., thanks @nojaf - https://github.com/fsprojects/FAKE/pull/2639
* BUGFIX: Fix FAKE template integration tests., thanks @yazeedobaid - https://github.com/fsprojects/FAKE/pull/2640


## 5.21.0 - 2022-01-24
* ENHANCEMENT: Refactor of SqlPackage code, thanks @isaacabraham - https://github.com/fsprojects/FAKE/pull/2634
* ENHANCEMENT: update FAKE to DotNet 6.0.101 version, thanks @yazeedobaid - https://github.com/fsprojects/FAKE/pull/2635
* BUGFIX: Add an option to resolve SDK runtime version from a cache file, thanks @yazeedobaid - https://github.com/fsprojects/FAKE/pull/2630
* NEW: Support for SqlPackage on Linux and installation on VS2022, thanks @isaacabraham - https://github.com/fsprojects/FAKE/pull/2631

## 5.21.0-alpha004 - 2022-01-06
* BUGFIX: Fix sdk resolver for net6 assemblies. Using offical .NET release JSON to get runtime version, thanks @yazeedobaid - https://github.com/fsprojects/FAKE/pull/2625

## 5.21.0-alpha003 - 2021-11-11
* BUGFIX: add access token option to sqlpackage, thanks @yazeedobaid - https://github.com/fsprojects/FAKE/pull/2581
* NEW: Porting Fixie Module to FAKE 5, thanks @yazeedobaid - https://github.com/fsprojects/FAKE/pull/2582
* NEW: Porting Bitbucket module to FAKE 5, thanks @yazeedobaid - https://github.com/fsprojects/FAKE/pull/2583
* BUGFIX: Fix dotnet path on wsl, thanks @yazeedobaid - https://github.com/fsprojects/FAKE/issues/2573
* BUGFIX: Get by packageid and an api to search by title, thanks @yazeedobaid - https://github.com/fsprojects/FAKE/issues/2575
* NEW: Porting TypeScript module to FAKE 5, thanks @yazeedobaid - https://github.com/fsprojects/FAKE/pull/2586
* ENHANCEMENT: Changing coverlet output format to receive a list of formats, thanks @lucasteles - https://github.com/fsprojects/FAKE/pull/2562
* ENHANCEMENT: Install Instruction, thanks @ShalokShalom - https://github.com/fsprojects/FAKE/pull/2578
* ENHANCEMENT: GitVersion with dotnet tool, thanks @mcliment - https://github.com/fsprojects/FAKE/pull/2598
* ENHANCEMENT: [Doc] Fix links inside one of the getting started's info box, thanks @boechat107 - https://github.com/fsprojects/FAKE/pull/2599
* ENHANCEMENT: Fix some typos in fake-commandline.md, thanks @dawedawe - https://github.com/fsprojects/FAKE/pull/2602
* ENHANCEMENT: Fix minor things in the documentation, thanks @dawedawe - https://github.com/fsprojects/FAKE/pull/2603
* ENHANCEMENT: Add missing report types to ReportType, thanks @mcliment - https://github.com/fsprojects/FAKE/pull/2606
* ENHANCEMENT: Support .net6 runtime assemblies, new Build system, and Legacy Fake Codebase Separation, thanks @yazeedobaid - https://github.com/fsprojects/FAKE/pull/2609
* BUGFIX: Update Octokit to 0.50 and fix upload assets, thanks @enovales - https://github.com/fsprojects/FAKE/issues/2601

## 5.20.4 - 2021-03-31

* ENHANCEMENT: Allow users of nunit3 set environment variables in the runner, thanks @robertpi - https://github.com/fsharp/FAKE/pull/2543
* BUGFIX: Fix reportgenerator docs and compilation,thanks @matthid - https://github.com/fsharp/FAKE/issues/2535
* BUGFIX: Fix Travis build, thanks @gdziadkiewicz - https://github.com/fsharp/FAKE/pull/2549
* BUGIFX: Update Paket.Core to (better) support net5.0, thanks @pchinery - https://github.com/fsharp/FAKE/pull/2556
* BUGFIX: fix build by using Suave version to 2.5.6 in build script which is compatible with netstandard 2.0, thanks @yazeedobaid https://github.com/fsharp/FAKE/pull/2574
* ENHANCEMENT: Change NuGet feed APIs to use V3 of NuGet feed APIs, thanks @yazeedobaid https://github.com/fsharp/FAKE/pull/2574

## 5.20.3 - 2020-08-05

* BUGFIX: Fix unintentional unit return, thanks @objectx - https://github.com/fsharp/FAKE/pull/2534
* BUGFIX: Add null check for values with null as default value, thanks @aklefdal - https://github.com/fsharp/FAKE/pull/2531
* BUGFIX: Small Copy&Paste issue, thanks @vilinski - https://github.com/fsharp/FAKE/pull/2537
* BUGFIX: Ignore TraceSecret.register call if secret is `null` or empty and throw if replacement is `null`

## 5.20.2 - 2020-06-27

* ENHANCEMENT: Update bundled paket
* ENHANCEMENT: Add seq overload for `Docopt.Parse`, thanks @rmunn - https://github.com/fsharp/FAKE/pull/2525
* BUGFIX: Fixed increments in SemVerInfo, thanks @MecuSorin - https://github.com/fsharp/FAKE/pull/2523
* BUGFIX: Fix secrets leakage in certain scenarios (NuGet key, Paket key), thanks @zvirja - https://github.com/fsharp/FAKE/pull/2527

## 5.20.1 - 2020-06-13

* ENHANCEMENT: add basic support for GitHub Actions, thanks @Bomret - https://github.com/fsharp/FAKE/pull/2512
* BUGFIX: Change internal standard error and standard input redirection and support UTF8, fixes https://github.com/fsharp/FAKE/issues/2503 if you have problems try setting `FAKE_DISABLE_UTF8`
* DOCS: Update documentation following "bug" #2486, thanks @DavidSSL - https://github.com/fsharp/FAKE/pull/2520

## 5.20.0 - 2020-05-05

* (Minor) BREAKING: Drop support for `net462` and update to `net472`.
* ENHANCEMENT: Keep unreleased changelog section when promote to new version, thanks @vilinski - https://github.com/fsharp/FAKE/pull/2480
* ENHANCEMENT: Added SignTool for v5, thanks @jhromadik - https://github.com/fsharp/FAKE/pull/2444
* ENHANCEMENT: Remove old netstandard1.6 dependencies, thanks @teo-tsirpanis - https://github.com/fsharp/FAKE/pull/2493
* ENHANCEMENT: Add support for running Octo as dotnet tool, thanks @jeremyabbott - https://github.com/fsharp/FAKE/pull/2489
* ENHANCEMENT: Add support for `--include-symbols` in `dotnet pack`, thanks @devployment - https://github.com/fsharp/FAKE/pull/2508
* ENHANCEMENT: Add support for default proxy credentials to GitHub (Octokit), thanks @csmager - https://github.com/fsharp/FAKE/pull/2507
* ENHANCEMENT: `Fake.DotNet.FSFormatting` supports the 4.0 RC release
* ENHANCEMENT: Update paket to support `netcoreapp5.0`, thanks @TheAngryByrd, @fc1943s - https://github.com/fsharp/FAKE/issues/2496
* BUGFIX: Update FCS, fixes ionide FAKE support (https://github.com/fsharp/FsAutoComplete/issues/561), thanks @baronfel - https://github.com/fsharp/FAKE/pull/2475, https://github.com/fsharp/FAKE/pull/2479, https://github.com/fsharp/FAKE/pull/2481, https://github.com/fsharp/FAKE/pull/2500
* BUGFIX: Fix Paket.restore references-files, thanks @nilshelmig - https://github.com/fsharp/FAKE/pull/2474
* BUGFIX: Fix/octo args to string bug, thanks @ids-pfinn - https://github.com/fsharp/FAKE/pull/2469
* BUGFIX: Fix an AppVeyor environment variable (`APPVEYOR_REPO_COMMIT_MESSAGE_EXTENDED`) returning `null`, thanks @teo-tsirpanis - https://github.com/fsharp/FAKE/pull/2448
* BUGFIX: Fix potential `FileNotFoundException` when cache is outdated.
* DOCS: Fixed typos and improved docs, thanks @milbrandt, @jzabroski, @objectx - https://github.com/fsharp/FAKE/pull/2492, https://github.com/fsharp/FAKE/pull/2497, https://github.com/fsharp/FAKE/pull/2502

## 5.19.1 - 2020-02-10

* ANNOUNCEMENT: `dotnet-fake` cli tool via `DotNetCliToolReference` is now history - https://github.com/fsharp/FAKE/issues/2465
* ENHANCEMENT: Update MSTest.fs for VS 2019, thanks @0x53A - https://github.com/fsharp/FAKE/pull/2450
* ENHANCEMENT: Added `CreateProcess.addOnStartedEx` in order to retrieve the .NET Process object, thanks @maciej-izak - https://github.com/fsharp/FAKE/pull/2451
* BUGFIX: Improved error reporting when paket initialization fails, see https://github.com/isaacabraham/vsts-fsharp/issues/33
* DOCS: Fixed typos and improved docs, thanks @ncave, @rmunn, @jeremyabbott, @mjul, @smoothdeveloper - https://github.com/fsharp/FAKE/pull/2449 https://github.com/fsharp/FAKE/pull/2452 https://github.com/fsharp/FAKE/pull/2454 https://github.com/fsharp/FAKE/pull/2459 https://github.com/fsharp/FAKE/pull/2460
* INFRASTRUCTURE: Use stable version of reference assemblies package, thanks @teo-tsirpanis - https://github.com/fsharp/FAKE/pull/2463

## 5.19.0 - 2019-12-19

* NEW: Added `Fake.Sql.SqlPackage` which is a redesign or `Fake.Sql.DacPac` and added support for publish profiles, thanks @kmadof - https://github.com/fsharp/FAKE/pull/2366
* ENHANCEMENT: `Fake.DotNet.Cli` Add timeout field to kill the process after the given timeout - https://github.com/fsharp/FAKE/pull/2425
* ENHANCEMENT: `Fake.Core.Target` Add notification when a fake worker is idle - https://github.com/fsharp/FAKE/pull/2425
* ENHANCEMENT: Use SPDX license expressions in the nuspec files, thanks @teo-tsirpanis - https://github.com/fsharp/FAKE/pull/2403
* ENHANCEMENT: `fake-cli` Update bundled paket - https://github.com/fsharp/FAKE/pull/2425
* ENHANCEMENT: `Fake.DotNet.Cli` Add support for suppressing copyright messages (`--nologo`) when invoking `dotnet`, thanks @objectx - https://github.com/fsharp/FAKE/pull/2436
* ENHANCEMENT: `Fake.Installer.Squirrel` Add additional Squirrel parameters, thanks @pchinery - https://github.com/fsharp/FAKE/pull/2431
* ENHANCEMENT: `Fake.Testing.SonarQube` Several improvements like workdir and local tool support, thanks @vilinski - https://github.com/fsharp/FAKE/pull/2438
* BUGFIX: `Fake.Tools.Rsync` Fix typo in Rsync.fs options, thanks @rmunn - https://github.com/fsharp/FAKE/pull/2432
* BUGFIX: `Fake.DotNet.Testing.Coverlet` Fix Coverlet output property name, thanks @SteveGilham - https://github.com/fsharp/FAKE/pull/2427
* BUGFIX: `Fake.Tools.Octo` Octopus deploy trace always marked failures, thanks @ids-pfinn - https://github.com/fsharp/FAKE/pull/2428
* BUGFIX: `Fake.Core.Process` Process redirection was not working as advertised, thanks @ZeekoZhu - https://github.com/fsharp/FAKE/issues/2445
* DOCS: Change the README badges and their placement, thanks @teo-tsirpanis - https://github.com/fsharp/FAKE/pull/2437
* DOCS: Several documentation improvements, thanks to @jhromadik - https://github.com/fsharp/FAKE/pull/2441 https://github.com/fsharp/FAKE/pull/2442 https://github.com/fsharp/FAKE/pull/2443

## 5.18.3 - 2019-11-04

* BUGFIX: `Fake.DotNet.Testing.Coverlet` was not working, thanks @Tarmil - https://github.com/fsharp/FAKE/pull/2424

## 5.18.2 - 2019-10-26

* NEW: Add `Fake.DotNet.Testing.Coverlet`, thanks @Tarmil - https://github.com/fsharp/FAKE/pull/2413
* BUGFIX: `paket pack` module was broken, thanks @sergey-tihon - https://github.com/fsharp/FAKE/pull/2418

## 5.18.1 - 2019-10-22

* BUGFIX: Paket module was broken - https://github.com/fsharp/FAKE/pull/2413
* BUGFIX: New `CreateProcess.withToolType` wasn't working for `ToolType.FrameworkDependentDeployment` - https://github.com/fsharp/FAKE/issues/2412
* ENHANCEMENT: Add support for local dotnet tool to fake-template and make it the default.

## 5.18.0 - 2019-10-21

* ENHANCEMENT: Add core support for local tools via `CreateProcess.withToolType`, this helper is part of `Fake.DotNet.Cli` and available after `open Fake.Core` - https://github.com/fsharp/FAKE/pull/2399
* ENHANCEMENT: Add `ToolType` support in `ReportGenerator` and `Paket`, thanks @SteveGilham and @Tarmil - https://github.com/fsharp/FAKE/pull/2399
* ENHANCEMENT: Add `FAKE_COREFX_VERBOSE` in order to increase verbosity for the FAKE libraries
* ENHANCEMENT: Add `DotNet.setupEnv` in order to improve working with installed SDKs (for example when calling fable), fixes https://github.com/fsharp/FAKE/issues/2405
* BUGFIX: Address https://github.com/fsharp/FAKE/issues/2406 by only printing a warning instead of crashing
* BUGFIX: Partially address https://github.com/fsharp/FAKE/issues/2401 by allowing the user to continue and request additional info.
* BUGFIX: Fix "FindLocalTools fails to search Paket.exe in Subdirectory" - https://github.com/fsharp/FAKE/issues/2390

## 5.17.0 - 2019-10-10

* DOCS: Remove Issue Stats, thanks @vbfox - https://github.com/fsharp/FAKE/pull/2393
* ENHANCEMENT: Support VSTest parallel test execution setting, thanks @dungpa - https://github.com/fsharp/FAKE/pull/2385
* ENHANCEMENT: Update dotnet new template, thanks @Krzysztof-Cieslak - https://github.com/fsharp/FAKE/pull/2391
* BUGFIX: Fix API for DotCover.report, thanks @TomasMorton - https://github.com/fsharp/FAKE/pull/2389
* ENHANCEMENT: Add installFrozenLockFile option for Yarn, thanks @rfrerebe - https://github.com/fsharp/FAKE/pull/2388
* ENHANCEMENT: Add the extra OpenCover registration options, thanks @SteveGilham - https://github.com/fsharp/FAKE/pull/2387
* ENHANCEMENT: Allow FSI evaluation option for FSharp.Formatting, thanks @kurtschelfthout - https://github.com/fsharp/FAKE/pull/2158
* BUGFIX: Fixed DocFx bug, thanks @DigitalFlow - https://github.com/fsharp/FAKE/pull/2188
* ENHANCEMENT: Add support for contentFiles to Fake.DotNet.NuGet packaging, thanks @chappoo - https://github.com/fsharp/FAKE/pull/2165
* ENHANCEMENT: Support mono in Fake.DotNet.Fsc, thanks @wallymathieu - https://github.com/fsharp/FAKE/pull/2397

## 5.16.1 - 2019-08-25

* BUGFIX: Fix that `generate_load_scripts` prevents restore after update - https://github.com/fsharp/FAKE/issues/2382
* BUGFIX: Fix FAKE unable to load assemblies in some scenarios - https://github.com/fsharp/FAKE/issues/2381
* BUGFIX: Fix File.getVersion fails if version is not set, thanks @SCullman - https://github.com/fsharp/FAKE/issues/2378
* ENHANCEMENT: make `Fake.DotNet.Paket` work with the dotnet tool based version of Paket, thanks @seanamosw - https://github.com/fsharp/FAKE/pull/2364
* ENHANCEMENT: add `Organization` field to `Fake.Testing.SonarQube`, thanks @Lutando - https://github.com/fsharp/FAKE/pull/2358
* ENHANCEMENT: Added `Arguments.appendRaw*` functions to handle weird microsoft escaping.
* ENHANCEMENT: Added `Environment.getNuGetPackagesCacheFolder()`, returns the NuGet packages path.
* ENHANCEMENT: Added `ProcessUtils.tryFindLocalTool` to resolve tools via a common logic (`Fake.IO.Globbing.Tools` is now obsolete)
* DOCS: Fix some broken links - https://github.com/fsharp/FAKE/issues/2351

## 5.16.0 - 2019-08-17

* LEGACY: Remove `Fake.Deploy` from repository and NuGet package, see https://github.com/fsharp/FAKE/issues/1820
* LEGACY: Update to `net461` to support latest `FSharp.Compiler.Service` to fix https://github.com/fsharp/FAKE/issues/2362
* LEGACY: Release a new version of `FakeLib.dll` (the original FAKE NuGet package)
* BUGFIX: Fake.Api.Slack uses `Username` not `From`, thanks @mastion - https://github.com/fsharp/FAKE/pull/2360
* ENHANCEMENT: add rollforward policy to next-major to make `fake-cli` work in future dotnet sdk  major version, thanks @baronfel - https://github.com/fsharp/FAKE/pull/2372
* ENHANCEMENT: `ProcessUtils` now considers `PATHEXT` on windows - https://github.com/fsharp/FAKE/pull/2368
* ENHANCEMENT: [`Fake.Api.GitHub`] Added `TargetCommitish` parameter to the `CreateReleaseParams` record. This parameter is passed to Octokit's 'NewRelease', and allows for the creation of releases from arbitrary commits when the release tag does not exist yet, thanks @nikolamilekic - https://github.com/fsharp/FAKE/pull/2367
* (Minor) BREAKING: Drop support for `netstandard1.6` and `net46` (please open an issue if that actually hits you). All fake modules are now compiled for `netstandard2.0`, `net462` and `FSharp.Core 4.7`, you should consider to upgrade your runtime.
* ENHANCEMENT: `Fake.DotNet.Fsc` and `Fake.DotNet.Fsi` now use latest `FSharp.Compiler.Service`
* ENHANCEMENT: The fake runtime now supports `FSharp.Core 4.7`, thanks @drssoccer55 - https://github.com/fsharp/FAKE/pull/2373

## 5.15.4 - 2019-07-16

* BUGFIX: Fix high memory use and slowness with a large number of targets/dependencies - https://github.com/fsharp/FAKE/pull/2354

## 5.15.3 - 2019-07-03

* BUGFIX: Disable fast restore for MSBuild version < 15.8 - https://github.com/fsprojects/Paket/pull/3611

## 5.15.2 - 2019-07-03

* BUGFIX: Fast Restore (bugfix from paket) - https://github.com/fsprojects/Paket/pull/3608

## 5.15.1 - 2019-06-30

* ENHANCEMENT: Some internal improvements in `Fake.Runtime` for Ionide - https://github.com/fsharp/FAKE/pull/2341
* ENHANCEMENT: Add new `Target.getArguments()` function in order to retrieve arguments globally - https://github.com/fsharp/FAKE/pull/2341
* BUGFIX: Make sure to detect proper code locations when using `#load` (Ionide tooling, `Fake.Core.Target`) - https://github.com/fsharp/FAKE/pull/2341
* DOCS: Consolidate getting started, recommend Ionide, add FAQ section to menu and some feature updates - https://github.com/fsharp/FAKE/pull/2341

## 5.15.0 - 2019-06-17

* ENHANCEMENT: Add `--write-info <file>` command line to `Fake.Core.Target` in order to support tooling in Ionide see https://github.com/ionide/ionide-vscode-fsharp/pull/1137 - https://github.com/fsharp/FAKE/pull/2335
* BUGFIX: Fake 5 runner now recompiles the script when `--fsiargs` have changed (invalidates the cache) - https://github.com/fsharp/FAKE/pull/2335

## 5.14.1 - 2019-06-13

* BUGFIX: Fake 5 native libraries support now works on unix - https://github.com/fsharp/FAKE/pull/2334

## 5.14.0 - 2019-06-12

* BREAKING: Renamed `CliVersion.Lkg` to `CliVersion.Coherent` as it was renamed on the installer. If you use an old installer with this flag you can still use `CliVersion.Version "lkg"` - https://github.com/fsharp/FAKE/pull/2318
* BREAKING: Renamed `NuGet.feedUrl` to `NuGet.galleryV1` and marked it as obsolete. Added `galleryV2` and `galleryV3` - https://github.com/fsharp/FAKE/issues/2323
* ENHANCEMENT: Fake 5 now supports native libraries (like SQL and SQLite NuGet packages) - https://github.com/fsharp/FAKE/issues/2007
* BUGFIX: DotNet.exec (dotnet installer) fails when username has a blank - https://github.com/fsharp/FAKE/issues/2319
* BUGFIX: Error when invoking fake run with different casings - https://github.com/fsharp/FAKE/issues/2314
* BUGFIX: Potential fix for incorrect console colors after running fake - https://github.com/fsharp/FAKE/issues/2173
* DOCS: Document difference between `@@` and `</>` as well as `Path.combineTrimEnd` and `Path.combine` - https://github.com/fsharp/FAKE/issues/2329

## 5.13.7 - 2019-05-11

* BUGFIX: Xamarin Android x86_64 build fails - https://github.com/fsharp/FAKE/issues/2313

## 5.13.6 - 2019-05-11

* BUGFIX: update dependencies (Paket.Core update to 5.206)

## 5.13.5 - 2019-05-01

* BUGFIX: `Shell.mv` now has the correct documented behavior (5.13.3 was still broken) - https://github.com/fsharp/FAKE/pull/2309
* BUGFIX: `Shell.rename` now works for files and directories as documented - https://github.com/fsharp/FAKE/pull/2309

## 5.13.3 - 2019-04-29

* ENHANCEMENT: Use NuGet Libraries for `getLastNuGetVersion` - see https://github.com/NuGet/NuGetGallery/issues/7085
* ENHANCEMENT: TeamCitySummary, added in ReportGenerator 4.1.3 Fixes #2300 - https://github.com/fsharp/FAKE/pull/2301
* BUGFIX: `Shell.mv` now has the correct documented behavior, consistent with parameter names - https://github.com/fsharp/FAKE/issues/2293
* BUGFIX: NuGet Push command syntax. Fixes #2299 - https://github.com/fsharp/FAKE/pull/2304

## 5.13.2 - 2019-04-23

* ENHANCEMENT: Update .NET Core runtime
* BUGFIX: Do not print dotnet --version errors - https://github.com/fsharp/FAKE/issues/2295

## 5.13.1 - 2019-04-22

* ENHANCEMENT: Support F# 4.6 syntax in scripts
* ENHANCEMENT: Add hint when runner is older than 6 months and warning after 12 months

## 5.13.0 - 2019-04-14

* NEW: Add dotnet nuget push command and arguments - https://github.com/fsharp/FAKE/pull/2229
* NEW: Add `Target.initEnvironment()` in order to initialize environment - https://github.com/fsharp/FAKE/issues/2283
* ENHANCEMENT: Update dependencies - https://github.com/fsharp/FAKE/pull/2286
* ENHANCEMENT: Return the latest msbuild version by default when using vswhere - https://github.com/fsharp/FAKE/pull/2287
* ENHANCEMENT: Improve help message - https://github.com/fsharp/FAKE/issues/2282
* BUGFIX: Retry GitHub asset upload on failure
* BUGFIX: No such variable `CI_BUILD_ID` - https://github.com/fsharp/FAKE/issues/2290

## 5.12.6 - 2019-03-17

* ENHANCEMENT: Add Support for MSBuild 16 / VS 2019 - https://github.com/fsharp/FAKE/pull/2274
* ENHANCEMENT: Throw more helpful exception when directory not a git repository - https://github.com/fsharp/FAKE/pull/2275
* BUGFIX: Thread safe for `Path.toRelativeFrom` - https://github.com/fsharp/FAKE/pull/2268
* DOCS: Re-Add NuGet link - https://github.com/fsharp/FAKE/issues/2278
* DOCS: Fix broken link in getting-started - https://github.com/fsharp/FAKE/issues/2276

## 5.12.4 - 2019-02-27

* Update dependencies

## 5.12.3 - 2019-02-27

* Re-release of 5.12.2 (which failed)
* ENHANCEMENT: Allow multiple FSI Defines - https://github.com/fsharp/FAKE/pull/2260
* BUGFIX: Fix TeamCity logging. - https://github.com/fsharp/FAKE/pull/2258
* TESTSUITE improvements - https://github.com/fsharp/FAKE/pull/2264

## 5.12.2 - 2019-02-26

* ENHANCEMENT: Allow multiple FSI Defines - https://github.com/fsharp/FAKE/pull/2260
* BUGFIX: Fix TeamCity logging. - https://github.com/fsharp/FAKE/pull/2258

## 5.12.1 - 2019-02-15

* ENHANCEMENT: Add dotnet cli options (--no-restore) and (--blame) - https://github.com/fsharp/FAKE/pull/2250
* ENHANCEMENT: Update FSharp.Core and Paket to latest. - https://github.com/fsharp/FAKE/pull/2253
* BUGFIX: Correct quoting used by sendPublishNamedArtifact - https://github.com/fsharp/FAKE/pull/2240
* BUGFIX: Fixed getBaseDirectoryInclude when one directory name include the oth…  - https://github.com/fsharp/FAKE/pull/2235
* DOCS: Resort TraceSecrets.register indexed parameters - https://github.com/fsharp/FAKE/pull/2254
* DOCS: fix broken links #2241 - https://github.com/fsharp/FAKE/pull/2241

## 5.12.0 - 2019-01-12

* NEW: module `Fake.DotNet.Xdt` - https://github.com/fsharp/FAKE/pull/2218
* IMPROVEMENT: DotNet take version into account when determining dotnet cli path - https://github.com/fsharp/FAKE/pull/2220
  Usages of the `DotNet` might yield different results than what you would get in the command line to ensure the given version is used.
* DOCUMENTATION: `StreamSpecification` doc improvements - https://github.com/fsharp/FAKE/pull/2222
* DOCUMENTATION: Various improvements to the contributors guide - https://github.com/fsharp/FAKE/pull/2232

## 5.11.1 - 2018-12-07

* Update dependencies

## 5.11.0 - 2018-12-03

* DOCUMENTATION: Further fixes on the website - https://github.com/fsharp/FAKE/pull/2196 & https://github.com/fsharp/FAKE/pull/2202
* DOCUMENTATION: Fix DotNet.NuGet samples - https://github.com/fsharp/FAKE/pull/2198/files
* DOCUMENTATION: Smaller fixes - https://github.com/fsharp/FAKE/pull/2211 & https://github.com/fsharp/FAKE/pull/2213 & https://github.com/fsharp/FAKE/pull/2212 &  https://github.com/fsharp/FAKE/pull/2217 & https://github.com/fsharp/FAKE/pull/2208 & https://github.com/fsharp/FAKE/pull/2209
* NEW: module `Fake.DotNet.ILMerge` - https://github.com/fsharp/FAKE/pull/2195
* ENHANCEMENT: Support netcore paket (global tool) - https://github.com/fsharp/FAKE/pull/2191
* ENHANCEMENT: Properly fail when using FxCop on non-windows
* (Minor) BREAKING: Drop support for `netstandard1.6` (please open an issue if that actually hits you).
* BUGFIX: Fail on non-windows - https://github.com/fsharp/FAKE/pull/2200
* BUGFIX: Globbing fails when directory is deleted at the same time - https://github.com/fsharp/FAKE/issues/2203
* BUGFIX: Custom escaping was not working with `fromRawWindowsCommandLine` - https://github.com/fsharp/FAKE/issues/2197

## 5.10.1 - 2018-11-11

* DOCUMENTATION: New homepage design for fake.build, huge thanks to @FlorianBaderDE (with help from @JarnoNijboer) - https://github.com/fsharp/FAKE/pull/2164 https://github.com/fsharp/FAKE/pull/2175 https://github.com/fsharp/FAKE/pull/2178 https://github.com/fsharp/FAKE/pull/2179
* ICON: Fake has a new icon (again huge thanks to @FlorianBaderDE)
* NEW: Add tab-completion for powershell and bash - https://github.com/fsharp/FAKE/pull/2157
* NEW: module `Fake.DotNet.FxCop` - https://github.com/fsharp/FAKE/pull/2174
* ENHANCEMENT: add new ReportType "Cobertura" to `Fake.Testing.ReportGenerator` - https://github.com/fsharp/FAKE/pull/2163
* ENHANCEMENT: the fake template now supports the buildtask-dsl - https://github.com/fsharp/FAKE/pull/2177
* ENHANCEMENT: add new fake hints for https://github.com/fsharp/FAKE/issues/2097, https://github.com/fsharp/FAKE/issues/2099 and https://github.com/fsharp/FAKE/issues/2181
* BUGFIX: Dispose streams created by File.create - https://github.com/fsharp/FAKE/pull/2184/files
* BUGFIX: NuGet.Version.getLastNuGetVersion failed for some servers - https://github.com/fsharp/FAKE/pull/2170
* BUGFIX: Fake.DotNet.Tesing.NUnit failed to work when temporary-directory contains spaces (for example if windows username contains spaces) - https://github.com/fsharp/FAKE/pull/2180
* BUGFIX: `--silent` now disables fake hints as well
* (Minor) BREAKING: Refactor & cleanup `Fake.Runtime` internals - make sure to open an issue if you are hit by this.
* OTHER: Internal code cleanup - https://github.com/fsharp/FAKE/pull/2162

## 5.10.0 - 2018-11-11

* DOCUMENTATION: New homepage design for fake.build, huge thanks to @FlorianBaderDE (with help from @JarnoNijboer) - https://github.com/fsharp/FAKE/pull/2164 https://github.com/fsharp/FAKE/pull/2175 https://github.com/fsharp/FAKE/pull/2178 https://github.com/fsharp/FAKE/pull/2179
* ICON: Fake has a new icon (again huge thanks to @FlorianBaderDE)
* NEW: Add tab-completion for powershell and bash - https://github.com/fsharp/FAKE/pull/2157
* NEW: module `Fake.DotNet.FxCop` - https://github.com/fsharp/FAKE/pull/2174
* ENHANCEMENT: add new ReportType "Cobertura" to `Fake.Testing.ReportGenerator` - https://github.com/fsharp/FAKE/pull/2163
* ENHANCEMENT: the fake template now supports the buildtask-dsl - https://github.com/fsharp/FAKE/pull/2177
* ENHANCEMENT: add new fake hints for https://github.com/fsharp/FAKE/issues/2097, https://github.com/fsharp/FAKE/issues/2099 and https://github.com/fsharp/FAKE/issues/2181
* BUGFIX: Dispose streams created by File.create - https://github.com/fsharp/FAKE/pull/2184/files
* BUGFIX: NuGet.Version.getLastNuGetVersion failed for some servers - https://github.com/fsharp/FAKE/pull/2170
* BUGFIX: Fake.DotNet.Tesing.NUnit failed to work when temporary-directory contains spaces (for example if windows username contains spaces) - https://github.com/fsharp/FAKE/pull/2180
* BUGFIX: `--silent` now disables fake hints as well
* (Minor) BREAKING: Refactor & cleanup `Fake.Runtime` internals - make sure to open an issue if you are hit by this.
* OTHER: Internal code cleanup - https://github.com/fsharp/FAKE/pull/2162

## 5.9.3 - 2018-10-15

* BUGFIX: `/restore` was missing from msbuild command line - https://github.com/fsharp/FAKE/issues/2160

## 5.9.2 - 2018-10-14

* BUGFIX: `Fake.Core.Target` module no longer crashes with stackoverflow on some occations - https://github.com/fsharp/FAKE/pull/2156
* PERFORMANCE: The `Fake.Core.Target` module is now several orders of magnitude faster when using lots of targets - https://github.com/fsharp/FAKE/pull/2156

## 5.9.1 - 2018-10-14

* BUGFIX: Add a null-check to remove fake warning

## 5.9.0 - 2018-10-13

* ENHANCEMENT: Write NUnit arguments to an arguments file, fixes problems with long command lines - https://github.com/fsharp/FAKE/pull/2114
* ENHANCEMENT: Added `SpecFlowNext` module to `Fake.DotNet.Testing.SpecFlow` with improved API and missing arguments - https://github.com/fsharp/FAKE/pull/2143
* ENHANCEMENT (BREAKING): Updated and finalized the new (and undocumented) process API which is more unit-testable - https://github.com/fsharp/FAKE/pull/2131
* ENHANCEMENT: Updated `Fake.Testing.ReportGenerator` to include `ClassFilter` and `FileFilter` - https://github.com/fsharp/FAKE/pull/2120
* ENHANCEMENT: Improve TeamCity integrations - https://github.com/fsharp/FAKE/pull/2138
* ENHANCEMENT: Update `Fake.Tools.Pickles` to include latest CLI additions - https://github.com/fsharp/FAKE/pull/2133
* ENHANCEMENT: The `Trace` module can now report build-state with a message - https://github.com/fsharp/FAKE/pull/2139
* ENHANCEMENT: The target module not supports a `Trace.WithContext` mode to retrieve the context and handle potenial problems manually - https://github.com/fsharp/FAKE/pull/2140
* ENHANCEMENT: The target module now allows to set the build-state by using the new `WithContext`-mode - https://github.com/fsharp/FAKE/pull/2141
* BUGFIX: Fix TeamCity (named) Artifact upload - https://github.com/fsharp/FAKE/pull/2147
* BUGFIX: AppVeyor module should not trace `appveyor.exe` calls - https://github.com/fsharp/FAKE/pull/2137
* BUGFIX: Always print the stack-trace when in verbose mode - https://github.com/fsharp/FAKE/issues/2136
* DOCUMENTATION: Some smaller fixes

## 5.8.5 - 2018-10-10

* BUGFIX: PATH Variable was overwritten when using the `DotNet.Cli` module - https://github.com/fsharp/FAKE/issues/2134
* BUGFIX: Fix an instance where TraceSecrets did not work - https://github.com/fsharp/FAKE/issues/2122
* WORKAROUND: Do not try to publish artifacts on github PRs when using Azure Pipelines - https://github.com/fsharp/FAKE/pull/2129/commits/bb723c41160f60002169246cb70ecbb9aad45fa3

## 5.8.4 - 2018-10-08

* ENHANCEMENT: Some modules are now usable without FAKE context (ie. in your regular projects)
* ENHANCEMENT: Inform when the `target` environment variable is used - https://github.com/fsharp/FAKE/issues/2107
* ENHANCEMENT: Improve TeamCity support - https://github.com/fsharp/FAKE/pull/2111
* ENHANCEMENT: Update Netstandard.Library package to `2.0.3` - https://github.com/fsharp/FAKE/pull/2106
* ENHANCEMENT: Add `Process.getFileName` api to retrieve the full-path of a given process
* ENHANCEMENT: Kill existing running `dotnet.exe` processes before running the dotnet-cli installer
* BUGFIX: Environment variables are case insensitive on windows, fake will now throw exceptions if it detects invalid environment maps
* BUGFIX: MSBuild properties containing special characters lead to errors - https://github.com/fsharp/FAKE/issues/2112
* BUGFIX: Improve error message when release notes are invalid - https://github.com/fsharp/FAKE/issues/2085
* BUGFIX: Improve error message when globbing pattern is invalid - https://github.com/fsharp/FAKE/issues/2073
* BUGFIX: Do no longer provide the `--parallel` argument by default when running expecto - https://github.com/fsharp/FAKE/issues/2039
* DOCS: Fix syntax errors in dacpac docs - https://github.com/fsharp/FAKE/pull/2115

## 5.7.2 - 2018-09-24

* ENHANCEMENT: TeamFoundation now reports errors as errors instead of warnings - https://github.com/fsharp/FAKE/pull/2103
* BUGFIX: Ignore some arguments when running `dotnet msbuild /version` - https://github.com/fsharp/FAKE/issues/2102

## 5.7.0 - 2018-09-23

* ENHANCEMENT: Use VSWhere to detect msbuild location - https://github.com/fsharp/FAKE/pull/2077
* ENHANCEMENT: Add Dotnet SDK 2.1.400, 2.1.401 and 2.1.402 - https://github.com/fsharp/FAKE/pull/2089
* ENHANCEMENT: Improve error reporting of msbuild errors across all CI servers - https://github.com/fsharp/FAKE/issues/2096
* ENHANCEMENT: Add /logger support for MSBuild - https://github.com/fsharp/FAKE/issues/1712
* ENHANCEMENT: Add /consoleloggerparameters support for MSBuild - https://github.com/fsharp/FAKE/issues/1607
* ENHANCEMENT: Added `DotNet.msbuild` to call `dotnet msbuild` - https://github.com/fsharp/FAKE/pull/2098
* ENHANCEMENT: Added `MSBuildParams` to `DotNet.restore`, `DotNet.build`, `DotNet.pack`, `DotNet.publish` and `DotNet.test` in order to add regular msbuild parameters - https://github.com/fsharp/FAKE/pull/2098
* ENHANCEMENT: AppVeyor now reports errors and warnings to the 'Messages'-tab - https://github.com/fsharp/FAKE/pull/2098

## 5.6.1 - 2018-09-09

* BUGFIX: dotnet restore with configfile did not work - https://github.com/fsharp/FAKE/issues/2082
* BUGFIX: Fake cache was broken - https://github.com/fsharp/FAKE/issues/2083
* DOCS: various improvements in the documentation - https://github.com/fsharp/FAKE/pull/2081

## 5.6.0 - 2018-09-09

* NEW: Fake.DotNet.Testing.DotCover module - https://github.com/fsharp/FAKE/pull/2058
* NEW: Fake.Installer.Squirrel module - https://github.com/fsharp/FAKE/pull/2076
* ENHANCEMENT: Fake.BuildServer.TeamCity now contains all parameters - https://github.com/fsharp/FAKE/pull/2069
* BUGFIX: template now contains `storage: none` - https://github.com/fsharp/FAKE/pull/2070
* BUGFIX: Improve error message when nuget cache is possibly broken - https://github.com/fsharp/FAKE/pull/2070
* BUGFIX: Invalidate cache if files don't exist - https://github.com/fsharp/FAKE/pull/2070
* BUGFIX: Vault.fs was not decrypting/encrypting properly - https://github.com/fsharp/FAKE/pull/2070
* BUGFIX: Fix an issue with empty arguments in command line parsing - https://github.com/fsharp/FAKE/pull/2070
* BUGFIX: Do not allow tripple quotes in command line - https://github.com/fsharp/FAKE/pull/2070

## 5.5.0 - 2018-08-26

* DOCS: Update core-targets.md - https://github.com/fsharp/FAKE/pull/2067
* NEW: module Fake.Tools.Octo to use Octopus Deploy - https://github.com/fsharp/FAKE/pull/2048
* NEW: module Fake.Core.Vault to store secrets - https://github.com/fsharp/FAKE/pull/2068/commits/929ec55bcb05b0d9ece0066c4d2c4f0ad2bce783
* ENHANCEMENT: Fake.BuildServer.TeamFoundation now supports secret variables - https://github.com/isaacabraham/vsts-fsharp/pull/16

## 5.4.1 - 2018-08-16

* BUGFIX: Support naming of artifacts in TFS/VSTS - https://github.com/fsharp/FAKE/pull/2060
* BUGFIX: Detect when expecto should use the .NET CLI - https://github.com/fsharp/FAKE/pull/2064

## 5.4.0 - 2018-08-11

* ENHANCEMENT: Template always uses latest version now - https://github.com/fsharp/FAKE/pull/2055
* ENHANCEMENT: Add all GITLAB environment variables - https://github.com/fsharp/FAKE/pull/2059
* ENHANCEMENT: Support naming of artifacts in TFS/VSTS - https://github.com/fsharp/FAKE/pull/2056
* BUGFIX: Use UTF8 without BOM by default - https://github.com/fsharp/FAKE/issues/2032
* BUGFIX: Improve error message when starting dotnet-cli with incorrect working directory - https://github.com/fsharp/FAKE/issues/2046

## 5.3.1 - 2018-08-06

* BUGFIX: Minor code improvements - https://github.com/fsharp/FAKE/pull/2045
* BUGFIX: Adding newline to fix 'fake --help' formatting - https://github.com/fsharp/FAKE/pull/2051
* BUGFIX: Proper quotations in `Fake.DotNet.Cli` module - https://github.com/fsharp/FAKE/pull/2053
* BUGFIX: Proper quotations in `Process.quote` and `Process.quoteIfNeeded` - https://github.com/fsharp/FAKE/pull/2045
* BUGFIX: The latest template now always installs the latest stable of fake - https://github.com/fsharp/FAKE/pull/2045
* BUGFIX: Support white spaces in paths when using the template on unix shell - https://github.com/fsharp/FAKE/issues/2054
* DOCS: Add SemVer module to the docs
* DOCS: Fix Rsync link in the docs

## 5.3.0 - 2018-07-30

* NEW: module Fake.Tools.Rsync - https://github.com/fsharp/FAKE/pull/1987
* NEW: module Fake.Installer.Wix - https://github.com/fsharp/FAKE/pull/2002
* NEW: module Fake.DotNet.Testing.VSTest - https://github.com/fsharp/FAKE/pull/2008
* ENHANCEMENT: Add .NET Sdk 2.1.302 version to Fake.DotNet.Cli - https://github.com/fsharp/FAKE/pull/2034
* ENHANCEMENT: Add extended commit message to Fake.Tools.Git - https://github.com/fsharp/FAKE/pull/2038
* ENHANCEMENT: GlobbingPattern.createFrom in Fake.IO.FileSystem - https://github.com/fsharp/FAKE/pull/2030
* ENHANCEMENT: Add `BuildConfiguration.fromEnvironmentVarOrDefault` to Fake.DotNet.Cli - https://github.com/fsharp/FAKE/pull/2031
* ENHANCEMENT: Add `withAdditionalArgs` helper to Fake.DotNet.Cli - https://github.com/fsharp/FAKE/pull/2044
* BUGFIX: Unbreak outdir on older mono - https://github.com/fsharp/FAKE/pull/2021
* BUGFIX: Fix Expecto ParallelWorkers - https://github.com/fsharp/FAKE/pull/2028
* BUGFIX: Environment setup error when running fake from a subdirectory - https://github.com/fsharp/FAKE/issues/2025
* BUGFIX: Fix signature of `Zip.createZip` - https://github.com/fsharp/FAKE/issues/2024
* BUGFIX: Call gitversion with mono if required - https://github.com/fsharp/FAKE/issues/2041

## 5.2.0 - 2018-07-10

* ENHANCEMENT: Improve output around empty target descriptions - https://github.com/fsharp/FAKE/pull/1996
* BUGFIX: Proper handling of dotnet SDK versioning - https://github.com/fsharp/FAKE/pull/1963
* NEW: Add debian package (maintainer wanted for hosting!) - https://github.com/fsharp/FAKE/pull/1863
* BUGFIX: Fix ambiguity in new octokit release - https://github.com/fsharp/FAKE/pull/2004
* BUGFIX: Fix XML poke - https://github.com/fsharp/FAKE/pull/2005
* BUGFIX: Fix SQLPackage path with VS2017 - https://github.com/fsharp/FAKE/pull/2006
* BUGFIX: Warn when resolved FSharp.Core doesn't match - https://github.com/fsharp/FAKE/issues/2001
* ENHANCEMENT: Upgrade runner to FSharp.Core 4.5
* ENHANCEMENT: Fix tracing of final and failure targets and add new `Trace.useWith` API - https://github.com/fsharp/FAKE/pull/2009 and https://github.com/fsharp/FAKE/pull/2016

## 5.1.0 - 2018-06-18

* NEW: module Fake.DotNet.Fsi to start fsharpi/fsi.exe on a F# script - https://github.com/fsharp/FAKE/pull/1970
* NEW: `dotnet new -i "fake-template::*"` and `dotnet new fake` to get started via SDK-template - https://github.com/fsharp/FAKE/pull/1989 and https://github.com/fsharp/FAKE/pull/1990
* NEW: module Fake.Tools.GitVersion to interact with gitversion.exe - https://github.com/fsharp/FAKE/pull/1988
* ENHANCEMENT: Add `traceImportantf` and `traceErrorf` - https://github.com/fsharp/FAKE/pull/1986
* ENHANCEMENT: Minimalize dependencies between FAKE packages - https://github.com/fsharp/FAKE/pull/1980
* ENHANCEMENT: Change chocolatey package according to feedback - https://github.com/fsharp/FAKE/pull/1983
* BUGFIX: Fix locating kudusync.cmd in Fake.Azure.Kudu - https://github.com/fsharp/FAKE/pull/1995
* NEW: module Fake.Core.UserInput - https://github.com/fsharp/FAKE/pull/1997

## 5.0.0 - 2018-06-06

* Deep integration into the .NET SDK and .Net Core
* Global dotnet cli-tool `dotnet tool install fake-cli -g --version 5.*`
* `dotnet-fake` cli tool via `DotNetCliToolReference`
* Standalone `.zip` xcopy deployment and various package manager integrations (for example chocolatey).
* The old runner (`FAKE` nuget package) is obsolete
* FakeLib and FAKE.Deploy are obsolete - https://github.com/fsharp/FAKE/issues/1820
* Clean and modularized API - A lot of stuff is obsolete now as it moved to a different location and will be removed with version 6
* Feature to import fake modules - https://fake.build/fake-fake5-modules.html
* Migration guide - https://fake.build/fake-migrate-to-fake-5.html
* New and clean CLI interface - https://fake.build/fake-commandline.html
* `build.sh` and `build.cmd` are no longer required
* Modules can be used in regular projects
* You can extend FAKE more easily - https://fake.build/fake-fake5-custom-modules.html
* API Guideline - https://fake.build/contributing.html#API-Design
* Improved F# scripting support including support for command-line arguments
* Learn more - https://fake.build/fake-fake5-learn-more.html

## 5.0.0-rc018.248 - 2018-06-05

* FAKE5: New module Fake.Core.FakeVar - https://github.com/fsharp/FAKE/pull/1978

## 5.0.0-rc018.244 - 2018-06-02

* ENHANCEMENT: Upgrade to final release of global tools - https://github.com/fsharp/FAKE/pull/1972
* ENHANCEMENT: Upgrade to netcore2.1 - https://github.com/fsharp/FAKE/pull/1972
* BUGFIX: Fix issue to hide secrets in output - https://github.com/fsharp/FAKE/pull/1969

## 5.0.0-rc017 - 2018-05-22

* BREAKING: Add some `[<RequireQualifiedAccess>]` attributes according to API-Guidelines (Target, Globbing, AssemblyInfoFile)
* ENHANCEMENT: Mark `Target.DoNothing` as obsolete
* ENHANCEMENT: Mark `Target.Description` as obsolete and add `Target.description`
* BUGFIX: Includes fixes from 4.64.12
* BUGFIX: Quoting in NuGet Restore task - https://github.com/fsharp/FAKE/pull/1962
* BUGFIX: Fix several bugs in AssemblyInfo reader - https://github.com/fsharp/FAKE/pull/1959
* BUGFIX: Workaround System.Reactive v4 release breaking us - https://github.com/fsharp/FAKE/issues/1966

## 5.0.0-rc016 - 2018-05-21

* ENHANCEMENT: Make caches more portable - https://github.com/fsharp/FAKE/issues/1924
* ENHANCEMENT: Handle Ctrl+C to properly shutdown (for example run final targets) - https://github.com/fsharp/FAKE/pull/1946
* ENHANCEMENT: Add `Target.deactivateBuildFailure` and `Target.deactivateFinal` - https://github.com/fsharp/FAKE/pull/1949
* BUGFIX: Fake had problems with `#load` directives in some scenarios - https://github.com/fsharp/FAKE/issues/1947
* BUGFIX: Parallel Builds on Team-Foundation would sometimes fail because of racy output of `#vso[]` commands - https://github.com/fsharp/FAKE/pull/1949
* BUGFIX: Parallel runner would run more targets than needed in error case - https://github.com/fsharp/FAKE/pull/1949

## 5.0.0-rc015 - 2018-05-21

* FAKE5: Global dotnet cli-tool `fake-cli` - https://github.com/fsharp/FAKE/pull/1932
  Install via `dotnet tool install fake-cli -g --version 5.0.0-*`
* BUGFIX: Some issues when running latest `dotnet cli` via the Fake.DotNet.Cli module.
* BUGFIX: Fake.Core.Xml changed DOCTYPE - https://github.com/fsharp/FAKE/issues/1692
* ENHANCEMENT: Add API to set the build state - https://github.com/fsharp/FAKE/issues/1936
* ENHANCEMENT: Add `Shell.copyFilesWithSubFolder` to copy files while keeping relative directories in place - https://github.com/fsharp/FAKE/issues/1937
* ENHANCEMENT: Fake runner will now hint you into success when dependencies are missing - https://github.com/fsharp/FAKE/issues/1783

## 5.0.0-rc014 - 2018-05-20

* BUGFIX: Globbing is now more robust (especially outside the working directory) - https://github.com/fsharp/FAKE/issues/1925 https://github.com/fsharp/FAKE/issues/1750 and some not tracked issues
* COSMETICS: Fake is printing target description twice - https://github.com/fsharp/FAKE/issues/1931
* ENHANCEMENT: Fake parallel logic is not even smarter in running targets parallel - https://github.com/fsharp/FAKE/pull/1934
* DOCS: We now have a full staging environment in place - https://fake.build/contributing.html#Staging-environment
* DOCS: We now have a place to thank our supporters - https://fake.build/help-supporters.html

## 5.0.0-rc013 - 2018-05-20

* ENHANCEMENT: Add partial restore (to improve the speed when using in a release-pipeline) - https://github.com/fsharp/FAKE/issues/1926
* FAKE5: Xake now supports FAKE 5 and is advertised as module - https://github.com/xakebuild/Xake
* ENHANCEMENT: Parallelize targets even more - https://github.com/fsharp/FAKE/pull/1934
* COSMETICS: Targets are always shown as "failed" - https://github.com/fsharp/FAKE/issues/1929
* COSMETICS: Target description was printed twice - https://github.com/fsharp/FAKE/issues/1931

## 5.0.0-rc012 - 2018-05-12

* FAKE5: New module `Fake.Windows.Registry` - https://github.com/fsharp/FAKE/pull/1909
* BUGFIX: Fix MSBuild parameter parsing - https://github.com/fsharp/FAKE/pull/1918
* BUGFIX: DocoptException was not reported correctly - https://github.com/MangelMaxime/fulma-demo/issues/4
* FAKE5: New module `Fake.DotNet.Fsc` - https://github.com/fsharp/FAKE/pull/1919
* ENHANCEMENT: Improve GitLab and VSTS CI Support - https://github.com/fsharp/FAKE/pull/1920
* FAKE5: New module `Fake.BuildServer.GitLab` - https://github.com/fsharp/FAKE/pull/1919
* BUGFIX: Zip.unzip was flattening the result - https://github.com/fsharp/FAKE/pull/1920
* BUGFIX: Fake complained that Intellisense.fsx didn't exist - https://github.com/fsharp/FAKE/issues/1917
* ENHANCEMENT: Targets now retrieve the current execution list as context parameter - https://github.com/fsharp/FAKE/pull/1920
* DOCS: Huge update to the documentation, adds obsolete warnings thanks @kblohm - https://github.com/fsharp/FAKE/pull/1923

## 5.0.0-rc011 - 2018-05-06

* ENHANCEMENT: Add Verbosity setting for NuGet restore - https://github.com/fsharp/FAKE/pull/1904
* BUGFIX: Fix msbuild helper OutputPath with trailing `\` - https://github.com/fsharp/FAKE/pull/1905
* BUGFIX: Make `Fake.Tools.Pickles` run on unix (with mono) - https://github.com/fsharp/FAKE/pull/1901
* DOCS: Add docs on how to test modules locally - https://github.com/fsharp/FAKE/pull/1906
* DOCS: Added some links to the documentation of SpecFlow, Pickles and ReportGenerator - https://github.com/fsharp/FAKE/pull/1907
* BUGFIX: API-Reference documentation showing invalid tool-tips - https://github.com/fsharp/FAKE/pull/1912
* BUGFIX: Fake being unable to compile when `intellisense.fsx` doesn't exist - https://github.com/fsharp/FAKE/issues/1908
* ENHANCEMENT: Some improvements to the target build order algorithm - https://github.com/fsharp/FAKE/pull/1903

## 5.0.0-rc010 - 2018-05-01

* BUGFIX: Some minor issues after last performance release - https://github.com/fsharp/FAKE/pull/1902

## 5.0.0-rc009 - 2018-05-01

* FAKE5: New module `Fake.Installer.InnoSetup` - https://github.com/fsharp/FAKE/pull/1890
* DOCS: Order module-namespaces alphabetically - https://github.com/fsharp/FAKE/pull/1891
* BUGFIX: Make sure ReportGenerator is run with mono on unix - https://github.com/fsharp/FAKE/pull/1894
* DOCS: Make sure API docs for new modules and FAKE 4 is available - https://github.com/fsharp/FAKE/pull/1893
* PERFORMANCE: A lot of shortcuts have been added to improve the speed of some common use-cases - https://github.com/fsharp/FAKE/pull/1891
* BUGFIX: `tryFindFileOnPath` not working properly on windows - https://github.com/fsharp/FAKE/issues/1899
* BREAKING: Change --environmentvariable to --environment-variable and --singletarget to --single-target - https://github.com/fsharp/FAKE/issues/1896
* BREAKING: Targets with arguments are not opt-in to make the command line parser fail on spurious inputs by default - https://github.com/fsharp/FAKE/issues/1896
  See https://fake.build/core-targets.html#Targets-with-arguments for details, basically you need to use `Target.runOrDefaultWithArguments` instead of `Target.runOrDefault` to opt-in.
* DOCS: Fix missing modules on documentation page - https://github.com/fsharp/FAKE/issues/1895
* DOCS: Documentation can now be hosted locally via `fake build target HostDocs` (after it has been built) - https://github.com/fsharp/FAKE/pull/1891

## 5.0.0-rc008 - 2018-04-26

* FAKE4: Bundle System.ValueTuple to prevent some issues - https://github.com/fsharp/FAKE/pull/1883
* DOCS: Various improvements - https://github.com/fsharp/FAKE/pull/1883
* FAKE5: New module `Fake.Tools.Pickles` - https://github.com/fsharp/FAKE/pull/1884
* FAKE5: New module `Fake.Tools.Mage` - https://github.com/fsharp/FAKE/pull/1885
* FAKE5: New module `Fake.DotNet.Testing.SpecFlow` - https://github.com/fsharp/FAKE/pull/1886
* FAKE5: New module `Fake.Testing.ReportGenerator` - https://github.com/fsharp/FAKE/pull/1887
* BUGFIX: Some fixes in TeamFoundation integration - https://github.com/fsharp/FAKE/pull/1883

## 5.0.0-rc007 - 2018-04-23

* DOCS: Update documentation issues - https://github.com/fsharp/FAKE/pull/1881
* BUGFIX: Improve error message when groups doesn't exist - https://github.com/fsharp/FAKE/issues/1874
* BUGFIX: Improve error message when file doesn't exist (`Process.start`) - https://github.com/fsharp/FAKE/issues/1875
* ENHANCEMENT: Make `Shell` module conform to API-guidelines. Mark existing functions as obsolete - https://github.com/fsharp/FAKE/pull/1882

## 5.0.0-rc006 - 2018-04-22

* FAKE5: New module `Fake.DotNet.Testing.Expecto` - https://github.com/fsharp/FAKE/pull/1871
* FAKE5: New module `Fake.Sql.DacPac` - https://github.com/fsharp/FAKE/pull/1878
* FAKE5: New module `Fake.Documentation.DocFx` - https://github.com/fsharp/FAKE/pull/1872
* FAKE5: Add ChangeLog module to `Fake.Core.ReleaseNotes` - https://github.com/fsharp/FAKE/pull/1876
* DOCS: Fix some documentation - https://github.com/fsharp/FAKE/pull/1877

## 5.0.0-rc005 - 2018-04-15

* [DOCS] Improve NPM documentation - https://github.com/fsharp/FAKE/pull/1867
* [FAKE 5] Add yarn module 'Fake.JavaScript.Yarn' - https://github.com/fsharp/FAKE/pull/1868
* [FAKE 5] Add HockeyApp module 'Fake.Api.HockeyApp' - https://github.com/fsharp/FAKE/pull/1870
* [BUGFIX] Properly handle '.' in file-names - https://github.com/fsharp/FAKE/issues/1865
* Add some missing RequireQualifiedAccess Attributes - https://github.com/fsharp/FAKE/pull/1862

## 5.0.0-rc004 - 2018-04-09

* Same as rc002

## 5.0.0-rc002 - 2018-04-09

* [BUGFIX] Fake could no longer find fsi after sdk upgrade - https://github.com/fsharp/FAKE/pull/1857
* [BUGFIX] Some hotfixes merged from fake 4 - https://github.com/fsharp/FAKE/pull/1849
* [DOCS] Fix various documentation issues - https://github.com/fsharp/FAKE/pull/1849

## 5.0.0-rc001

* [BREAKING] New runner is not compatible with old `Fake.Core.Target` package. Make sure to upgrade your packages before updating the runner!
* [BREAKING] Fix inconsistent naming of MSBuild package (MsBuild -> MSBuild), add setParams to run* methods - https://github.com/fsharp/FAKE/pull/1837
* [BREAKING] Update to the CLI, see https://fake.build/fake-commandline.html
* [FAKE 5] Implement MSBuild /nowarn command line option - https://github.com/fsharp/FAKE/pull/1840
* [FAKE 5] Target Parameters (closes [https://github.com/fsharp/FAKE/issues/1830](https://github.com/fsharp/FAKE/issues/1830))
* [FAKE 5] Scripts can now have/use their own CLI.
* [FAKE 5] Performance numbers (closes [https://github.com/fsharp/FAKE/issues/1831](https://github.com/fsharp/FAKE/issues/1831))
* [FAKE 5] new module `Fake.Core.CommandLineParsing`, see https://fake.build/core-commandlineparsing.html
* [DOCS] fixes https://github.com/fsharp/FAKE/issues/1845
* [BUGFIX] fix various migration messages and fix ChangeWatcher according to API-Guideline
* [BUGFIX] Remove content-disposition from Azure.Webjobs - https://github.com/fsharp/FAKE/pull/1844
* [BUGFIX] Don't alter global shell var $cur - https://github.com/fsharp/FAKE/pull/1844
* [BUGFIX] Fix docs and traces for dotnet version - https://github.com/fsharp/FAKE/pull/1835

## 5.0.0-beta029

* BUGFIX: Fix mono version detection on netcore.

## 5.0.0-beta028

* ENHANCEMENT: Fix API Guidelines on various modules
* BREAKING: API changes, cleanup and redesign Process module slightly
* BUGFIX: Crash on `DotNet.Install` when no dotnet was found.

## 5.0.0-beta027

* ENHANCEMENT: Allow to wire `DotNet.Install` and `DotNet.<Command>` such that they work together, see https://fake.build/dotnet-cli.html
* DOCS: Document how to run fake 5 scripts via `fsi`, see https://fake.build/fake-debugging.html

## 5.0.0-beta026

* BUGFIX: remove `Killing <id> failed with Process...` messages after Build
* BUGFIX: change the upload uri for AzureWebJobs - https://github.com/fsharp/FAKE/pull/1826
* BUGFIX: `fake run build.fsx --fsiargs "--debug:portable --optimize-"` will now actually create a pdb file and enable debugging

## 5.0.0-beta025

* BREAKING: Update ReleaseNotes module to match new API Guidelines.
* FAKE5: Concept for Build-Server Support
* FAKE5: New module `Fake.BuildServer.TeamCity`
* FAKE5: New module `Fake.BuildServer.AppVeyor`
* FAKE5: New module `Fake.BuildServer.Travis`
* FAKE5: New module `Fake.BuildServer.TeamFoundation`
* FAKE5: New module `Fake.JavaScript.Npm` - https://github.com/fsharp/FAKE/pull/1822
* BUGFIX: setKillCreatedProcesses was not working as expected - https://github.com/fsharp/FAKE/issues/1814
* ANNOUNCEMENT: Fake.Deploy is obsolete.

## 5.0.0-beta024

* ENHANCEMENT: Refactor Dotnet API - https://github.com/fsharp/FAKE/pull/1812
* BUGFIX: Find `dotnet` on `PATH` - https://github.com/fsharp/FAKE/pull/1813
* FAKE5: New modules `Fake.Azure.CloudServices`, `Fake.Azure.Emulators`, `Fake.Azure.Kudu` and `Fake.Azure.WebJobs` - https://github.com/fsharp/FAKE/pull/1757

## 5.0.0-beta023

* [CORE-PROCESS] ENHANCEMENT: Experiment with new Process API
* [CORE-TRACE] ENHANCEMENT: Add `TraceSecrets`-API to prevent FAKE from printing secrets

## 5.0.0-beta022

* FAKE5: New module "ChangeWatcher"
* FAKE5: Reduce number of modules by combining some modules:
  * `Fake.Core.BuildServer` moved to `Fake.Core.Environment`
  * `Fake.Core.Globbing` moved to `Fake.IO.FileSystem` (includes the namespace change from `Fake.Core` to `Fake.IO`)
* BREAKING: Refactor Process API according to FAKE5 guidelines
* BREAKING: Add `RequireQualifiedAccess` to some core modules in order to lead users into the new API-Usage
* ENHANCEMENT: Refactor `Fake.Core.Target` module and improve summary output and error reporting.
* BUGFIX: Use "defines" for the `#r "paket:..."`  tokenizer
* BUGFIX: Fake5 did not properly handle the --fsiargs command line argument.

## 5.0.0-beta021

* BUGFIX: Backslashes in paths wheren't escaped in intellisense.fsx - https://github.com/fsprojects/Paket/issues/3093

## 5.0.0-beta020

* BUGFIX: Fake now works without `.paket` folder - https://github.com/fsharp/FAKE/issues/1778 and https://github.com/fsharp/FAKE/issues/1564
* BUGFIX: https://github.com/fsharp/FAKE/issues/1744
* ENHANCEMENT: Fake now supports Credential Providers (like paket, see [https://fsprojects.github.io/Paket/credential-providers.html](https://fsprojects.github.io/Paket/credential-providers.html))

## 5.0.0-beta019

* BUGFIX: Added VS 2017 MSTest location - https://github.com/fsharp/FAKE/pull/1794 and https://github.com/fsharp/FAKE/pull/1604
* BUGFIX: Fix DotNetCompile - https://github.com/fsharp/FAKE/pull/1793

## 5.0.0-beta018 - 2018-02-19

* BUGFIX: Fix https://github.com/fsharp/FAKE/issues/1776 again for dotnet cli helpers.
* ENHANCEMENT: Fix chocolatey warning and add VERIFICATION.txt

## 5.0.0-beta017 - 2018-02-17

* BUGFIX: Fix https://github.com/fsharp/FAKE/issues/1776 again for dotnet cli helpers.
* BREAKING: the `Fake.Core.Tracing` nuget package has been renamed to `Fake.Core.Trace`
* BREAKING: Some functions/types with the name `Dotnet` have been renamed to `DotNet` for overall consistency.
* BUGFIX: ArgumentException in FtpHelper.uploadAFolder - https://github.com/fsharp/FAKE/issues/1785

## 5.0.0-beta016 - 2018-02-17

* BUGFIX: Fix bug in Cli.DotNetPack

## 5.0.0-beta015 - 2018-02-16

* INFRA: Add unit-test-suite for dotnetcore
* ENHANCEMENT: Add zip-helpers to allow more complex zip structures, fixes #1014
* BREAKING: Hide globbing behind an interface to make stuff more testable.
* BREAKING: Change Environment Map behavior in Process to allow removal of environment variables, required to fix #1776

## 5.0.0-beta014 - 2018-02-10

* BREAKING: Change Fake.DotNet.Cli API according to latest changes and add `dotnet test`
* BREAKING: Change Fake.DotNet.MsBuild API according to new API-Guidelines
* BUGFIX: msbuild doesn't work within dotnet-fake - https://github.com/fsharp/FAKE/issues/1776
* ENHANCEMENT: Fix SemVer - https://github.com/fsharp/FAKE/pull/848
* ENHANCEMENT: Add Nuget.RequireRange - https://github.com/fsharp/FAKE/pull/1775/commits/0c5b86b747285c596de0fff68002df422fabf15e

## 5.0.0-beta013 - 2018-02-03

* FAKE5: partial support for FST-1027 instead of FAKE Header (now obsolete and will be removed on release).
  This adds support for writing `#r "paket: nuget Fake.Module prerelease"` in your scripts, see https://github.com/fsharp/FAKE/pull/1770
* FAKE5: Self-Contained scripts (not using/referencing external paket.dependencies) will now write a `<script>.fsx.lock` file for the dependencies, see https://github.com/fsharp/FAKE/issues/1769
* FAKE5: `fake build <target>` is now a shortcut for `fake run build.fsx -t <target>`, see https://github.com/fsharp/FAKE/issues/1569

## 5.0.0-beta012 - 2018-01-28

* FAKE5: New distribution as dotnet-cli-tool `dotnet-fake` - https://github.com/fsharp/FAKE/pull/1766
* ENHANCEMENT: added GetDotNetSDKVersionFromGlobalJson - https://github.com/fsharp/FAKE/pull/1754
* BUGFIX: Include pdb and xml files again - https://github.com/fsharp/FAKE/pull/1766
* BUGFIX: Change default dotnet-cli-installer branch to `master` - https://github.com/fsharp/FAKE/issues/1739

## 5.0.0-beta011 - 2018-01-27

* ENHANCEMENT: Fake now writes load-scripts to provide intellisense - https://github.com/fsharp/FAKE/pull/1763
* BUGFIX: Fix version normalization - https://github.com/fsharp/FAKE/pull/1742
* DOCS: Fix documentation of SonarCube.End - https://github.com/fsharp/FAKE/pull/1743
* BUGFIX: Paket.Pack uses outdated syntax - https://github.com/fsharp/FAKE/pull/1737
* ENHANCEMENT: New Fake.Net.Http API to download files - https://github.com/fsharp/FAKE/pull/1746
* DOCS: Add simple Hello-World example - https://github.com/fsharp/FAKE/pull/1748
* FAKE4: fix custom proxy credentials in DotNetCLIHelper - https://github.com/fsharp/FAKE/pull/1741
* FAKE4: added executeFSIWithArgsAndReturnMessages  https://github.com/fsharp/FAKE/pull/1719
* DOCS: Fix path to migration guide - https://github.com/fsharp/FAKE/pull/1755
* NEW MODULE: Fake.Net.Http to download files - https://github.com/fsharp/FAKE/pull/1759
* ENHANCEMENT: Add Force parameter to Choco Push - https://github.com/fsharp/FAKE/pull/1735

## 5.0.0-beta010 - 2017-10-29

* ENHANCEMENT: Refactor GitHub API - https://github.com/fsharp/FAKE/pull/1726
* BUGFIX: Fix Overwrite in Fake.Core.Xml and arguments in Fake.DotNet.Paket - https://github.com/fsharp/FAKE/pull/1725
* ENHANCEMENT: New property ToolPath in MsBuild - https://github.com/fsharp/FAKE/pull/1703

## 5.0.0-beta008 - 2017-10-23

* BUGFIX: Fix error on mono when starting processes

## 5.0.0-beta007 - 2017-10-23

* BUGFIX: Fix error on mono when starting processes

## 5.0.0-beta006 - 2017-10-22

* BUGFIX: Add `Process.withFramework` to indicate that a process might need to be started with mono and use it in kown wrappers like test-runners - https://github.com/fsharp/FAKE/pull/1697
* DOCS: Typo ([https://github.com/fsharp/FAKE/pull/1701](https://github.com/fsharp/FAKE/pull/1701)), Canopy docs ([https://github.com/fsharp/FAKE/pull/1704](https://github.com/fsharp/FAKE/pull/1704)), some Urls ([https://github.com/fsharp/FAKE/pull/1708](https://github.com/fsharp/FAKE/pull/1708))
* DOCS: Migrate Slack API documentation for FAKE 5 - https://github.com/fsharp/FAKE/pull/1706
* ENHANCEMENT: Provide full fidelity of build options in Xamarin helpers - https://github.com/fsharp/FAKE/pull/1702
* ENHANCEMENT: Added WarnAsError to MSBuild options - https://github.com/fsharp/FAKE/pull/1691

## 5.0.0-beta005 - 2017-10-02

* ENHANCEMENT: Improve error messages of Fake.Core.Process - https://github.com/fsharp/FAKE/pull/1696
* BUGFIX: `fake --version` was printing the wrong version - https://github.com/fsharp/FAKE/pull/1696
* BUGFIX: `Fake.Api.GitHub` was not part of FakeLib - https://github.com/fsharp/FAKE/pull/1696

## 5.0.0-beta004 - 2017-10-02

* BUILD: Remove hardcoded paths to FSharpTargets, replace with FSharp.Compiler.Tools - https://github.com/fsharp/FAKE/pull/1693
* ENHANCEMENT: Fake.IO.FileSystem Rework, functionality moved from `Fake.IO.FileSystem` to `Fake.IO` and APIs have been adapted to the new design guideline - https://github.com/fsharp/FAKE/pull/1670
* PERFORMANCE: Fake should be a lot faster now - https://github.com/fsharp/FAKE/pull/1694
* ENHANCEMENT: Scripts are now compiled agains netstandard20 which allows a lot more APIs to be used - https://github.com/fsharp/FAKE/pull/1694
* DOCS: A lot of 404 pages have been filled in the fake.build website - https://github.com/fsharp/FAKE/pull/1694

## 5.0.0-beta003 - 2017-09-26

* ENHANCEMENT: Fix some migration warnings, Docs and bugs - https://github.com/fsharp/FAKE/pull/1686

## 5.0.0-beta002 - 2017-09-25

* BREAKING-CHANGE: Rework Fake.Core.Target package - https://github.com/fsharp/FAKE/pull/1664
* ENHANCEMENT: Update fake 5 to netcoreapp20 - https://github.com/fsharp/FAKE/pull/1678
* BUGFIX: Fix Zip.Unzip

## 5.0.0-beta001 - 2017-09-24

* BREAKING-CHANGE: Rework Fake.Core.Target package - https://github.com/fsharp/FAKE/pull/1664
* ENHANCEMENT: Update fake 5 to netcoreapp20 - https://github.com/fsharp/FAKE/pull/1678

## 5.0.0-alpha018 - 2017-09-24

* BUGFIX: Cache loaded assemblies and redirect later calls.

## 5.0.0-alpha017 - 2017-09-23

* BUGFIX: try to fallback to load framework assemblies from the default AssemblyLoadContext.

## 5.0.0-alpha016 - 2017-09-23

* BREAKING-CHANGE: Renew AssemblyInfo API - https://github.com/fsharp/FAKE/pull/1619
* ENHANCEMENT: Add XML to FakeLib - https://github.com/fsharp/FAKE/pull/1641
* ENHANCEMENT: Move Paket.Paket() over to use flag arguments - https://github.com/fsharp/FAKE/pull/1627
* ENHANCEMENT: MSTest detail switch - https://github.com/fsharp/FAKE/pull/1625
* API: StringBuilder functionality moved into a StringBuilder module
* ENHANCEMENT: Remove logfn from Compress and Extract - https://github.com/fsharp/FAKE/pull/1624
* BUGFIX: Correctly determine the 64-bit "Program Files" folder - https://github.com/fsharp/FAKE/pull/1623
* ENHANCEMENT: Bitbucket Environment variables - https://github.com/fsharp/FAKE/pull/1563
* ENHANCEMENT: AppVeyor Environment variables - https://github.com/fsharp/FAKE/pull/1560
* ENHANCEMENT: Change how npm.cmd is located in NpmHelper - https://github.com/fsharp/FAKE/pull/1629
* NEW MODULE: Fake.Api.Slack - https://github.com/fsharp/FAKE/pull/1648
* ENHANCEMENT: Add MSBuild binary logger support -  https://github.com/fsharp/FAKE/pull/1649
* ENHANCEMENT: Add BasePath support for NuGet pack - https://github.com/fsharp/FAKE/pull/1651
* DOCS: fix code in FAKE5 modules doc - https://github.com/fsharp/FAKE/pull/1653/files
* ENHANCEMENT: Paket 5.5.0+: GNU-compatible Paket commands - https://github.com/fsharp/FAKE/pull/1655
* BUGFIX: Target: update DoNothing signature - https://github.com/fsharp/FAKE/pull/1658
* DOCS: Review discussion channels in contributing page - https://github.com/fsharp/FAKE/pull/1661
* DOCS: Fixed the tooltip position and improved the styling in the api reference pages - https://github.com/fsharp/FAKE/pull/1663
* NEW MODULE: Fake.Api.GitHub previously known as Octokit.fsx - https://github.com/fsharp/FAKE/pull/1667
* DOCS: Fix menu on mobile - https://github.com/fsharp/FAKE/pull/1668
* ENHANCEMENT: Add Paket helper to push specific files - https://github.com/fsharp/FAKE/pull/1665

## 5.0.0-alpha015 - 2017-08-27

* Update Paket.core

## 5.0.0-alpha014 - 2017-07-28

* Disable MSBuild NodeReuse by default - https://github.com/fsharp/FAKE/pull/1600
* MSTest: add Tests parameter to specify list of tests - https://github.com/fsharp/FAKE/pull/1615

## 5.0.0-alpha013 - 2017-07-26

* ENHANCEMENT: Support for Microsoft Dynamics NAV 2017

## 5.0.0-alpha012 - 2017-07-25

* ENHANCEMENT: (NETCORE) Prefer msbuild over xbuild when we detect a mono installation > 5

## 5.0.0-alpha011 - 2017-07-24

* BUGFIX: Restore console encoding on .NET Framework - https://github.com/fsharp/FAKE/pull/1587
* FAKE5: Copy missing changes from legacy NuGet helpers - https://github.com/fsharp/FAKE/pull/1596
* ENHANCEMENT: Rename intellisense script - https://github.com/fsharp/FAKE/pull/1594
* NEW MODULE: Opencover migration - https://github.com/fsharp/FAKE/pull/1586
* PERFORMANCE: Fake 5 - Update Paket
* PERFORMANCE: Use Paket cache to increase warm start (with existing cache)
* PERFORMANCE: Remove runtime dependency resolution be default.
* DOCS Update comment https://github.com/fsharp/FAKE/pull/1602
* Added SkipNonTestAssemblies to NUnit3Params https://github.com/fsharp/FAKE/pull/1608

## 5.0.0-alpha010 - 2017-06-11

* BREAKING CHANGE: Change Targets API to be compatible with new API-Guidelines
* DOCS: Fix chocolatey docs and some links in footer https://github.com/fsharp/FAKE/pull/1584
* DOCS: Spelling, grammar, and emphasis changes https://github.com/fsharp/FAKE/pull/1575
* NEW MODULE: Sonarqube migration https://github.com/fsharp/FAKE/pull/1583
* BUGFIX: Restore the output encoding https://github.com/fsharp/FAKE/pull/1580
* BUGFIX: Fix Fake.IO.Zip creating invalid zip packages (empty folder at root level)
* Fake.exe -> fake.exe (windows) and Fake -> fake (unix)

## 5.0.0-alpha009 - 2017-05-27

* Change fake group feature because of https://github.com/fsprojects/Paket/issues/2374

## 5.0.0-alpha008 - 2017-05-27

* Add Fake.DotNet.FSFormatting module
* Add Fake.DotNet.Paket module

## 5.0.0-alpha007 - 2017-05-26

* CopyDir https://github.com/matthid/FAKE/pull/4
* Allow to annotate paket groups (no header needed) https://github.com/matthid/FAKE/pull/7

## 5.0.0-alpha006 - 2017-05-25

* DotnetCore Support, version 6 will only have the netcore version the old way of using FAKE is obsolete, but supported for now
  Migration guide is available in the documentation.
* Cleanup API - A lot of stuff is obsolete now as it moved to a different location and will be removed with version 6
* New CLI interface - The netcore version has a new cleaned-up CLI interface
* No more 'build.sh' and 'build.cmd' files required (though you still can use them of you want a 'zero' dependency build)
* Chocolatey Helper now supports Self-Contained packages
* Fix NuGet key leak if push fails - https://github.com/matthid/FAKE/pull/2
* Coreclr nunit3 params - https://github.com/matthid/FAKE/pull/3

## 4.64.18 - 2020-01-30

* Add Dynamics Business Central 365 support

## 4.64.17 - 2019-03-19

* Add support for MSBuild16

## 4.64.16 - 2019-02-15

* Add Dynamics NAV FullCompile function

## 4.64.14 - 2019-01-07

* Add DynamicsNAV 365 Business Central support - https://github.com/fsharp/FAKE/pull/2224

## 4.64.13 - 2019-05-02

* Download x86 version of dotnet core on win x86 - https://github.com/SAFE-Stack/SAFE-BookStore/issues/328

## 4.64.11 - 2018-03-09

* Added SynchronizeSchemaChanges for DynamicsNAV

## 4.64.10 - 2018-03-06

* Added RunCodeunitWithSettings for DynamicsNAV - https://github.com/fsharp/FAKE/pull/1811

## 4.64.9 - 2018-03-05

* CompileWithFilter for DynamicsNAV

## 4.64.7 - 2018-03-01

* Allow REST calls without credentials

## 4.64.6 - 2018-02-21

* ConvertFileFromWin7ToWin8 reads file line by line

## 4.64.4 - 2018-01-17

* Support for Dynamics NAV 2018 - https://github.com/fsharp/FAKE/pull/1758

## 4.64.3 - 2017-12-19

* New helper: GetDotNetSDKVersionFromGlobalJson
* Do not download DotNet SDK when it's already in temp
* Use "dotnet --info" to determine DotNet SDK version
* Update PaketHelper to use new-style arguments - https://github.com/fsharp/FAKE/pull/1628
* Do not use "file" parameter for paket push
* Download .NET SDK to temp path

## 4.63.0 - 2017-07-27

* Disable MSBuild NodeReuse by default - https://github.com/fsharp/FAKE/pull/1600

## 4.62.6 - 2017-07-26

* Support for Microsoft Dynamics NAV 2017

## 4.62.5 - 2017-07-15

* Allow to download SDK from release page

## 4.62.1 - 2017-06-29

* Allow to set process encoding and fix issues with node tools - https://github.com/fsharp/FAKE/pull/1606

## 4.61.3 - 2017-05-26

* Fix msbuild 15 resolution - fixes https://github.com/fsprojects/Paket/issues/2345
* Upgrade assembly binding redirect for FluentMigrator - https://github.com/fsharp/FAKE/pull/1558

## 4.61.2 - 2017-05-11

* Allow to specify the default NuGet source - https://github.com/fsharp/FAKE/pull/1551
* Add support for custom NuGet symbol feed during push https://github.com/fsharp/FAKE/pull/1549

## 4.61.1 - 2017-05-04

* BUGFIX: Stop AzureHelper throwing exceptions unnecessarily - https://github.com/fsharp/FAKE/pull/1542

## 4.61.0 - 2017-05-02

* BUGFIX: msbuild is no longer being used on mono < 5.0.0.0 instead of xbuild - https://github.com/fsharp/FAKE/pull/1540

## 4.60.0 - 2017-04-27

* Add support for NUnit3 --params parameter - https://github.com/fsharp/FAKE/pull/1532
* New StyleCode helper - https://github.com/fsharp/FAKE/pull/1526
* BUGFIX: Fixed FtpHelper.isFolderPresent - https://github.com/fsharp/FAKE/pull/1529
* BUGFIX: Fixed NuGet key leak if publish fails - https://github.com/fsharp/FAKE/pull/1530
* BUGFIX: Disable caching for now - mono 5 bug - [https://github.com/fsharp/FAKE/pull/1535](https://github.com/fsharp/FAKE/pull/1535), https://github.com/fsharp/FAKE/pull/1536

## 4.59.0 - 2017-04-27

* BUGFIX: Upgraded FSharp.Core and FSharp.Compiler.Service to support mono 5 - https://github.com/fsharp/FAKE/pull/1534
* BUGFIX: Fixed Expecto TeamCity adapter - https://github.com/fsharp/FAKE/pull/1520
* Added installer for dotnet SDK
* Revert single thread build order change - https://github.com/fsharp/FAKE/pull/1516

## 4.58.0 - 2017-04-09

* Added helper for Office 365 / MS Teams Notifications - https://github.com/fsharp/FAKE/pull/1501
* Added options for better TC reporting of npm tasks - https://github.com/fsharp/FAKE/pull/1510
* Added a way to set the --trace parameter on the NUnit3 command line - https://github.com/fsharp/FAKE/pull/1513
* Add version-option to NugetUpdate in order to support explicit versions - https://github.com/fsharp/FAKE/pull/1514
* Make exit code accessible - https://github.com/fsharp/FAKE/pull/1502
* Additional Environment Vars for Appveyor - https://github.com/fsharp/FAKE/pull/1497
* BUGFIX: TeamCityHelper report build status incorrect string - https://github.com/fsharp/FAKE/pull/1503
* BUGFIX: Fixed Azure Storage Emulator path and arguments - https://github.com/fsharp/FAKE/pull/1499
* USABILITY: Improved log integration with AppVeyor - https://github.com/fsharp/FAKE/pull/1490
* USABILITY: Report target name if duplicate target is detected - https://github.com/fsharp/FAKE/pull/1506

## 4.57.3 - 2017-03-29

* Run parallel targets just in time - https://github.com/fsharp/FAKE/pull/1396

## 4.56.0 - 2017-03-17

* Yarn-Helper - https://github.com/fsharp/FAKE/pull/1494
* Add F# 4.1 directory path to FSIHelper paths

## 4.55.0 - 2017-03-13

* HockeyApp - create version and upload build to a specific version - https://github.com/fsharp/FAKE/pull/1487

## 4.54.0 - 2017-03-13

* Unix msbuild probing enhancements - https://github.com/fsharp/FAKE/pull/1488

## 4.53.0 - 2017-03-12

* New change log helper - https://github.com/fsharp/FAKE/pull/1467
* New output parameter to Dotnet BuildParams - https://github.com/fsharp/FAKE/pull/1481
* Added MSBuild location for VS2017 Build Tools - https://github.com/fsharp/FAKE/pull/1484
* BUGFIX: Fixed bug in getLastNuGetVersion when result is in JSON - https://github.com/fsharp/FAKE/pull/1482

## 4.52.0 - 2017-03-01

* Implement --dotGraph command line option - https://github.com/fsharp/FAKE/pull/1469
* USABILITY: Improve error handling on SqlPackage - https://github.com/fsharp/FAKE/pull/1476
* USABILITY: Don't fail on git file status detection

## 4.51.0 - 2017-02-28

* Teamcity build parameters - https://github.com/fsharp/FAKE/pull/1475
* Added updating of build details to AppVeyor - https://github.com/fsharp/FAKE/pull/1473
* New Expecto --parallel-workers and --summary-location parameters - https://github.com/fsharp/FAKE/pull/1450
* BREAKING: Git: recognize renamed (and other status) files - https://github.com/fsharp/FAKE/pull/1472
* BUGFIX: Using correct CLI parameter for silent xUnit output - https://github.com/fsharp/FAKE/pull/1464

## 4.50.1 - 2017-02-20

* BUGFIX: Use sequenced parameter for expecto

## 4.50.0 - 2017-01-17

* Visual Studio aware msbuild selection - https://github.com/fsharp/FAKE/pull/1453

## 4.49.0 - 2017-01-15

* MSBuild 15.0/VS 2017RC support - https://github.com/fsharp/FAKE/pull/1442

## 4.48.0 - 2017-01-05

* Add DisableParallel to dotnet restore params - https://github.com/fsharp/FAKE/pull/1443
* Added Expecto.CustomArgs property for new cli arguments - https://github.com/fsharp/FAKE/pull/1441
* New Expecto --verion parameter
* New Expecto --fail-on-focused-tests parameter
* New Expecto --summary parameter
* USABILITY: More verbose kill of processes

## 4.47.0 - 2016-12-17

* New Expecto helper - https://github.com/fsharp/FAKE/pull/1435
* Displas original server response when failing to parse JSON in Fake.Deploy - https://github.com/fsharp/FAKE/pull/1432
* Added SQLCMD variable support - https://github.com/fsharp/FAKE/pull/1434
* USABILITY: Improve error logging in GitVersionHelper - https://github.com/fsharp/FAKE/pull/1429

## 4.46.0 - 2016-12-03

* Decorated all *Params helper records with [<CLIMutable>] for C# access - https://github.com/fsharp/FAKE/pull/1428
* Added credentials parameter to ApplicationPoolConfig in IISHelper - https://github.com/fsharp/FAKE/pull/1425
* BUGFIX: Added a delay to prevent object disposed exceptions from process on macosx - https://github.com/fsharp/FAKE/pull/1426
* BUGFIX: Added try catch block to ignore error from setting console encoding - https://github.com/fsharp/FAKE/pull/1422
* BUGFIX: Disable NodeReuse for MSBuild on Jenkins too - https://github.com/fsharp/FAKE/pull/1418

## 4.45.1 - 2016-11-05

* BREAKING CHANGE: Remove old DotNet helper and cleanup DotNetCli helper
* BUGFIX: Worked around breaking change in NuGet 3.5 - https://github.com/fsharp/FAKE/issues/1415
* BUGFIX: Added logic to allow parsing of git branch names which track - https://github.com/fsharp/FAKE/pull/1417
* BUGFIX: Set Console.OutputEncoding <- System.Text.Encoding.UTF8 - https://github.com/fsharp/FAKE/pull/1414
* REVERT: Enable ServiceConfig element configuration in WixHelper - https://github.com/fsharp/FAKE/pull/1412

## 4.44.0 - 2016-11-03

* Enable ServiceConfig element configuration in WixHelper - https://github.com/fsharp/FAKE/pull/1412
* BUGFIX: Moved process stdout encoding out of is silent check - https://github.com/fsharp/FAKE/pull/1414

## 4.43.0 - 2016-10-30

* Better tracing of tasks in TeamCity - https://github.com/fsharp/FAKE/pull/1408
* BUGFIX: getBranchName works language independent - https://github.com/fsharp/FAKE/pull/1409
* Add support for the pin-project-references switch to PaketHelper - https://github.com/fsharp/FAKE/pull/1410

## 4.42.0 - 2016-10-25

* Add option to emit SuppressMessage Attributes - https://github.com/fsharp/FAKE/pull/1406
* Add language in NuGetParams - https://github.com/fsharp/FAKE/pull/1407
* Change order of Dynamics NAV process killing
* New SSH helper - https://github.com/fsharp/FAKE/pull/1405
* BUGFIX: FAKE should work with old and new commit messages
* BUGFIX: Fixed bug in assembly info variable name suffixes - https://github.com/fsharp/FAKE/pull/1404
* BUGFIX: Make FAKE fail on failing git push
* BUGFIX: When generating AssemblyMetadata_XYZ for AssemblyInfo, pass just value - https://github.com/fsharp/FAKE/pull/1399
* BUGFIX: Fixed AssemblyVersion bug - https://github.com/fsharp/FAKE/pull/1397
* BUGFIX: Fixing the famous chinese FAKE bug

## 4.41.1 - 2016-10-06

* Add all assembly metadata to AssemblyVersionInformation type - https://github.com/fsharp/FAKE/pull/1392
* Allow additional properties to be specified when running the SQL dacpac tooling - https://github.com/fsharp/FAKE/pull/1386
* Support for dotnet publish
* BUGFIX: wixHelper AllowDowngrades - https://github.com/fsharp/FAKE/pull/1389
* REVERT: Use nuget instead of referenced dlls. Fix SQL Server version issue - https://github.com/fsharp/FAKE/pull/1377

## 4.40.0 - 2016-09-19

* Allow to pass parameter to SonarQube end - https://github.com/fsharp/FAKE/pull/1381
* New helper: Search for files with a given pattern also in subdirectories - https://github.com/fsharp/FAKE/pull/1354
* Adds comment on top of auto-generated AssemblyInfo.fs files - https://github.com/fsharp/FAKE/pull/1373
* Use nuget instead of referenced dlls. Fix SQL Server version issue - https://github.com/fsharp/FAKE/pull/1377
* BUGFIX: NuGetVersion: adds application/xml to request accept header - https://github.com/fsharp/FAKE/pull/1383
* BUGFIX: Replace process cache with safe alternative - https://github.com/fsharp/FAKE/pull/1378
* BUGFIX: Call 'traceEndTask' in the finally block of a try-finally, so that it is always closed, even if the task throws an exception. https://github.com/fsharp/FAKE/pull/1379
* USABILITY: Check for npm on path variable in NpmHelper on Windows - https://github.com/fsharp/FAKE/pull/1371

## 4.39.0 - 2016-08-25

* Added Checksum[64][Type] in ChocoHelper - https://github.com/fsharp/FAKE/pull/1367
* Better support for multiple versions of SqlPackage - https://github.com/fsharp/FAKE/pull/1368
* Hint shown in for ArgumentException #1355 instead of trying to set it directly - https://github.com/fsharp/FAKE/pull/1366
* Added isWindows helper - https://github.com/fsharp/FAKE/pull/1356
* BUGFIX: Made GitVersionHelper PreReleaseNumber Nullable - https://github.com/fsharp/FAKE/pull/1365
* BUGFIX: TERM environment property should be upper case - https://github.com/fsharp/FAKE/pull/1363

## 4.38.0 - 2016-08-22

* BUGFIX: System.ArgumentNullException thrown for colored output on mono - https://github.com/fsharp/FAKE/pull/1362
* BUGFIX: Trim assembly info attribute value - https://github.com/fsharp/FAKE/pull/1361
* BUGFIX: Not printing MSBUILD command line twice - https://github.com/fsharp/FAKE/pull/1359
* BUGFIX: Semver parse fix to handle prereleases and build parts - https://github.com/fsharp/FAKE/pull/1325
* BUGFIX: Fixed FSCHelper - [https://github.com/fsharp/FAKE/pull/1351](https://github.com/fsharp/FAKE/pull/1351), https://github.com/fsharp/FAKE/pull/1352

## 4.37.0 - 2016-08-09

* New Octopus command for push - https://github.com/fsharp/FAKE/pull/1349
* New GitVersionHelper - https://github.com/fsharp/FAKE/pull/1319
* BUGFIX: Fixed multiple references for DLL in Fsc helper - https://github.com/fsharp/FAKE/pull/1350
* BUGFIX: Fixed NugetHelper.fs: GetPackageVersion - https://github.com/fsharp/FAKE/pull/1343
* BUGFIX: Fixed detection of GitLab CI with current multi-runner - https://github.com/fsharp/FAKE/pull/1345

## 4.36.0 - 2016-08-01

* Added methods to cover manipulation of Content Nodes in project files - https://github.com/fsharp/FAKE/pull/1335
* BUGFIX: Fix Fsc short toggle argument format - https://github.com/fsharp/FAKE/pull/1339
* BUGFIX: Update search pattern in NuGet helper - https://github.com/fsharp/FAKE/pull/1334
* BUGFIX: Expanded typescript search paths on windows to cover all new typescript compilers - https://github.com/fsharp/FAKE/pull/1308

## 4.35.0 - 2016-07-24

* New registry support in WiXHelper - https://github.com/fsharp/FAKE/pull/1331
* BREAKING CHANGE: Changed DotNet helper to DotNetCLI - https://github.com/fsharp/FAKE/pull/1332
* BUGFIX: Fixed exception when dotnet cli is not installed - https://github.com/fsharp/FAKE/pull/1332
* BUGFIX: Fixed git reset helper to use checkout when file resets are requested - https://github.com/fsharp/FAKE/pull/1326
* BUGFIX: Masked octo api key when tracing - https://github.com/fsharp/FAKE/pull/1327

## 4.34.5 - 2016-07-21

* DotNet version support - https://github.com/fsharp/FAKE/pull/1310
* DotNet test support - https://github.com/fsharp/FAKE/pull/1311
* DotNet build support - https://github.com/fsharp/FAKE/pull/1318
* DotNet pack support - https://github.com/fsharp/FAKE/pull/1313
* Allows to set version in project.json
* Allow to run arbitrary dotnet CLI commands
* Allow to add arbitrary args to all dotnet CLI commands
* DotNet restore support - https://github.com/fsharp/FAKE/pull/1309
* BUGFIX: Update DACPAC module - https://github.com/fsharp/FAKE/pull/1307

## 4.32.0 - 2016-07-18

* BUGFIX: Convert relative path to absolute path when creating NAntXmlTraceListen - https://github.com/fsharp/FAKE/pull/1305
* BUGFIX: Update DACPAC module - https://github.com/fsharp/FAKE/pull/1306
* BUGFIX: Fixed FscParam.References issue - https://github.com/fsharp/FAKE/pull/1304
* REVERT: Better Old-Style Arg parsing - https://github.com/fsharp/FAKE/pull/1301

## 4.31.0 - 2016-07-14

* BUGFIX: Better Old-Style Arg parsing - https://github.com/fsharp/FAKE/pull/1301
* BUGFIX: Fixed typo in continuous web job path - https://github.com/fsharp/FAKE/pull/1297 https://github.com/fsharp/FAKE/pull/1300
* COSMETICS: Update XUnit2 module to fail gracefully - https://github.com/fsharp/FAKE/pull/1302

## 4.30.0 - 2016-07-12

* Improved default npm path handling - https://github.com/fsharp/FAKE/pull/1278
* BUGFIX: Fixed Fake.Deploy downloadString - https://github.com/fsharp/FAKE/pull/1288
* BUGFIX: update fix for mono encoding in ProcessHelper.fs - https://github.com/fsharp/FAKE/pull/1276
* BUGFIX: XamarinHelper - file name was not quoted by calling zipalign - https://github.com/fsharp/FAKE/pull/1294

## 4.29.0 - 2016-06-19

* New helper to execute Sysinternals PsExec - https://github.com/fsharp/FAKE/pull/1266
* Add initial support for Fuchu tests - https://github.com/fsharp/FAKE/pull/1268
* New Bower helper - https://github.com/fsharp/FAKE/pull/1258
* FAKE cache is now local to the build script - https://github.com/fsharp/FAKE/pull/1250
* BUGFIX: Correct waiting for android packaging and fix for mono processes encoding - https://github.com/fsharp/FAKE/pull/1275
* BUGFIX: Fixed issue in bulk component creation functions where IDs where invalid - https://github.com/fsharp/FAKE/pull/1264
* BUGFIX: Support VB.NET's case-insensitive assembly attributes - https://github.com/fsharp/FAKE/pull/1255
* BUGFIX: Bamboo buildNumber environment variable in case sensitive behavior - https://github.com/fsharp/FAKE/pull/1252
* BUGFIX: Final Targets are no longer lowercased - https://github.com/fsharp/FAKE/pull/1261

## 4.28.0 - 2016-05-30

* New DocFx helper - https://github.com/fsharp/FAKE/pull/1251
* Added basic support for bitbuckets piplines CI - https://github.com/fsharp/FAKE/pull/1248
* BUGFIX: XamarinHelper: surround jarsigner input file path with quotes - https://github.com/fsharp/FAKE/pull/1249
* BUGFIX: NUnit3: don't set a timeout on the nunit3-console process - https://github.com/fsharp/FAKE/pull/1247
* BUGFIX: Changed the cache path to be relative to script location - https://github.com/fsharp/FAKE/pull/1250

## 4.27.0 - 2016-05-19

* New Slack argument for Link_Names - https://github.com/fsharp/FAKE/pull/1245
* Extended WiXHelper types for supporting creation of 64bit setups - https://github.com/fsharp/FAKE/pull/1244
* BUGFIX: Corrected NuGet install verbosity parameter - https://github.com/fsharp/FAKE/pull/1239

## 4.26.0 - 2016-05-11

* Added new function for appending signatures - https://github.com/fsharp/FAKE/pull/1223
* New separate environ variable helpers - https://github.com/fsharp/FAKE/pull/1133
* Reversed the order of actions in traceStartTarget - https://github.com/fsharp/FAKE/pull/1222
* Update Pickles helper to reflect the latest changes to pickles - https://github.com/fsharp/FAKE/pull/1236
* New parameter 'AppId' in HockeyAppHelper - https://github.com/fsharp/FAKE/pull/1234
* MSBuildHelper: Add BuildWebsite(s)Config - https://github.com/fsharp/FAKE/pull/1230
* BUGFIX: OpenCoverHelper does not assume AppData and ProgramFiles exists by default - https://github.com/fsharp/FAKE/pull/1229
* BUGFIX: Disable node reuse on Team foundation builds - https://github.com/fsharp/FAKE/pull/1237
* BUGFIX: Fixed FAKE parameter split - https://github.com/fsharp/FAKE/pull/1228
* USABILITY: Look into packages folder for findToolPath
* COSMETICS: Added open/close block to teamcity target tracing - https://github.com/fsharp/FAKE/pull/1219

## 4.25.0 - 2016-04-12

* Use FSharp.Compiler.Service 3.0
* BUGFIX: Added TeamCity to the list of build servers that fails on error stream output - https://github.com/fsharp/FAKE/pull/1216
* BUGFIX: Fixed failure to handle spaces or other special characters when running mono exes - https://github.com/fsharp/FAKE/pull/1214
* BUGFIX: Use UTF-8 encoding for process output on Mono - https://github.com/fsharp/FAKE/pull/1215

## 4.24.0 - 2016-04-10

* New Kudu feature to copy recursively - https://github.com/fsharp/FAKE/pull/1203
* Support for source code deployments on Azure websites through KuduSync - https://github.com/fsharp/FAKE/pull/1200
* Expose 'GetErrors' on TargetHelper - https://github.com/fsharp/FAKE/pull/1209
* BUGFIX: Call WaitForExit twice to catch all output - https://github.com/fsharp/FAKE/pull/1211
* BUGFIX: Only write to STDERR if an error happened - https://github.com/fsharp/FAKE/pull/1210
* BUGFIX: Prevent false-positive in EnvironmentHelper.isMacOS on Windows - https://github.com/fsharp/FAKE/pull/1204
* BUGFIX: Accept the cached assembly when the public token of the given assembly is null - https://github.com/fsharp/FAKE/pull/1205

## 4.23.0 - 2016-04-01

* Make a new method for sending a coverage file to TeamCity - https://github.com/fsharp/FAKE/pull/1195
* Added more deployment options for OctoTools - https://github.com/fsharp/FAKE/pull/1192
* Added contents of `AssemblyInformationalVersionAttribute` to the `AssemblyVersionInformation` class - https://github.com/fsharp/FAKE/pull/1183
* Added HarvestDirectory helper to the WixHelper Library - https://github.com/fsharp/FAKE/pull/1179
* Added support for SQL DacPac - https://github.com/fsharp/FAKE/pull/1185
* Provide CurrentTargetOrder for build scripts
* Added namespace/class/method args for xunit2 - https://github.com/fsharp/FAKE/pull/1180
* If build failed then kill all created processes at end of build
* Make DynamicsNAV errors a known FAKE exception
* BUGFIX: Fixed hard coded path in artifact publishing to AppVeyor - https://github.com/fsharp/FAKE/pull/1176

## 4.22.0 - 2016-03-13

* Added artifact publishing to AppVeyor - https://github.com/fsharp/FAKE/pull/1173
* Azure Web Jobs now get created during deploy if they do not already exist - https://github.com/fsharp/FAKE/pull/1174
* BUGFIX: New Sonar options - https://github.com/fsharp/FAKE/pull/1172
* BUGFIX: Fixed issue with IDs that did not start with a letter - https://github.com/fsharp/FAKE/pull/1167
* BUGFIX: Fixed IgnoreTestCase helper - https://github.com/fsharp/FAKE/pull/1159
* BUGFIX: use compileFiles in compile - https://github.com/fsharp/FAKE/pull/1165
* BUGFIX: Fixed bug in WiXDir function, that would set plain directory name as id - https://github.com/fsharp/FAKE/pull/1164
* BUGFIX: Fixed bug that prevented using directory names with spaces in WiX - https://github.com/fsharp/FAKE/pull/1160

## 4.21.0 - 2016-02-29

* New helper for chocolatey - http://fsharp.github.io/FAKE/chocolatey.html
* New helper for Slack - http://fsharp.github.io/FAKE/slacknotification.html
* New helper for SonarQube - http://fsharp.github.io/FAKE/sonarcube.html
* New helper for creating paket.template files for Paket - https://github.com/fsharp/FAKE/pull/1148
* New version of WatchChanges that support options - https://github.com/fsharp/FAKE/pull/1144
* Improved AppVeyor test results upload - https://github.com/fsharp/FAKE/pull/1138
* Added support for Paket's minimum-from-lock-file in pack command - https://github.com/fsharp/FAKE/pull/1149
* Added support for NUnit3 --labels parameter - https://github.com/fsharp/FAKE/pull/1153
* BUGFIX: Fixed Issue #1142: Arguments of CombinePaths are switched in WixHelper - https://github.com/fsharp/FAKE/pull/1145
* BUGFIX: NuGet auto version bug fix - https://github.com/fsharp/FAKE/pull/1146
* WORKAROUND: nuget.org changed base url

## 4.20.0 - 2016-02-06

* Allows to create full Wix directory hierarchy - https://github.com/fsharp/FAKE/pull/1116
* New PicklesHelper for generating living documentation with Pickles - https://github.com/fsharp/FAKE/pull/1126
* BUGFIX: Replaced system directory separator with "/" in ArchiveHelper - https://github.com/fsharp/FAKE/pull/1127

## 4.19.0 - 2016-02-02

* New FSC task - https://github.com/fsharp/FAKE/pull/1122
* Disable warning from #1082 for now because it created lots of confusion

## 4.18.0 - 2016-02-02

* New helpers which allow to send .NET coverage settings to TeamCity - https://github.com/fsharp/FAKE/pull/1117
* Disabled NodeReuse on TeamCity, it can lead to consecutive builds failing - https://github.com/fsharp/FAKE/pull/1110
* Added IncludeReferencedProjects property to the Packet.Pack params - https://github.com/fsharp/FAKE/pull/1112
* BUGFIX: Ensure that traceEndTask is called in DotCover - https://github.com/fsharp/FAKE/pull/1118
* BUGFIX: WiXHelper: fixed typos in WiXDir.ToString - https://github.com/fsharp/FAKE/pull/1120

## 4.17.0 - 2016-01-23

* Renamed internal FSharp.Compiler.Service to avoid clashes - https://github.com/fsharp/FAKE/pull/1097
* Added support for "paket restore" - https://github.com/fsharp/FAKE/pull/1108
* WiX service install - https://github.com/fsharp/FAKE/pull/1099
* Passing timeout value also to solution exchanger in DynamicsCRMHelper - https://github.com/fsharp/FAKE/pull/1102
* BUGFIX: Fallback to recompile when caching of build script fails - https://github.com/fsharp/FAKE/pull/1093
* BUGFIX: Commit message will be retrieved for older and newer git versions - https://github.com/fsharp/FAKE/pull/1098
* BUGFIX: Fixed case sensitivity on package name when search references in Paket.lock - https://github.com/fsharp/FAKE/pull/1089
* COSMETICS: Don't show the obsolete usage - https://github.com/fsharp/FAKE/pull/1094

## 4.16.0 - 2016-01-20

* General FAKE improvements - https://github.com/fsharp/FAKE/pull/1088
* Hockey app UploadTimeout - https://github.com/fsharp/FAKE/pull/1087

## 4.15.0 - 2016-01-19

* Add support for appcast generation - https://github.com/fsharp/FAKE/pull/1057
* Function to remove Compile elems missing files - https://github.com/fsharp/FAKE/pull/1078
* AssemblyInfoFile: added functions to read and update attributes -https://github.com/fsharp/FAKE/pull/1073
* Added support for packing symbols via PaketHelper - https://github.com/fsharp/FAKE/pull/1071
* Tell the clr to use the cached assemblies even when it tries to reload them with a different context - https://github.com/fsharp/FAKE/pull/1056
* BUGFIX: Fix failure when space in temp path - https://github.com/fsharp/FAKE/pull/1076
* BUGFIX: Fix app.config files
* BUGFIX: Cache invalidate on changing fsiOptions - https://github.com/fsprojects/ProjectScaffold/issues/231

## 4.14.0 - 2016-01-12

* NuGet automatic version increment - https://github.com/fsharp/FAKE/pull/1063
* Added support for the Paket pack parameter buildPlatform - https://github.com/fsharp/FAKE/pull/1066
* Added possibility to bulk update assembly infos with file includes - https://github.com/fsharp/FAKE/pull/1067

## 4.13.0 - 2016-01-11

* NUnit 3 support - https://github.com/fsharp/FAKE/pull/1064
* Automatic discovery of octo.exe - https://github.com/fsharp/FAKE/pull/1065
* Prefer git from cmd path to get ssh key - https://github.com/fsharp/FAKE/pull/1062

## 4.12.0 - 2015-12-28

* Change SignToolHelper syntax to reflect common call syntax - https://github.com/fsharp/FAKE/pull/1051
* New Open/Close block helpers for TeamCity - https://github.com/fsharp/FAKE/pull/1049
* BUGFIX: Use UTF-8 encoding of AssemblyInfo as written by ReplaceAssemblyInfoVersions - https://github.com/fsharp/FAKE/pull/1055

## 4.11.0 - 2015-12-19

* Add specific version parameter in PaketPackParams - https://github.com/fsharp/FAKE/pull/1046
* Fixed isMacOS function - https://github.com/fsharp/FAKE/pull/1044
* Added more comfortable types to WiXHelper, flagged old ones obsolete - https://github.com/fsharp/FAKE/pull/1036
* Use FSharp.Compiler.Service 1.4.2.3
* Only add relative path prefix if not rooted path in MSBuildHelper - https://github.com/fsharp/FAKE/pull/1033
* Replaced hard reference on gacutil path with automatic search  - https://github.com/fsharp/FAKE/pull/1040
* Wrap OutputPath in quotes in paket helper - https://github.com/fsharp/FAKE/pull/1027
* Allow override of the signature algorithm and message digest algorithm in Xamarin helper - https://github.com/fsharp/FAKE/pull/1025
* Expose excluded templates in Pack helper - https://github.com/fsharp/FAKE/pull/1026
* Added initial implementation of DynamicsCRMHelper - https://github.com/fsharp/FAKE/pull/1009

## 4.10.0 - 2015-11-30

* Added support for Squirrel's --no-msi option - https://github.com/fsharp/FAKE/pull/1013
* Upload has longer timeout - https://github.com/fsharp/FAKE/pull/1004
* Added the History Directory argument of ReportGenerator - https://github.com/fsharp/FAKE/pull/1003
* Support for Bamboo build server - https://github.com/fsharp/FAKE/pull/1015
* Added APPVEYOR_JOB_NAME appveyor environment variable - https://github.com/fsharp/FAKE/pull/1022
* Updated octopus sample to reflect 3.3.0 package - https://github.com/fsharp/FAKE/pull/1021
* Added functionality for deleting files and folders in FTP Helper - https://github.com/fsharp/FAKE/pull/1018
* BASH completion for FAKE targets - https://github.com/fsharp/FAKE/pull/1020
* BUGFIX: Fix case on MsBuild LogFile option - https://github.com/fsharp/FAKE/pull/1008
* BUGFIX: Fix git version on Mac - https://github.com/fsharp/FAKE/pull/1006

## 4.9.1 - 2015-11-11

* Added support for channels to OctoTools - https://github.com/fsharp/FAKE/pull/1001
* BUGFIX: Create AssemblyInfo directory only where required - https://github.com/fsharp/FAKE/pull/997
* COSMETICS: Renamed confusing parameter in FSI helper - https://github.com/fsharp/FAKE/pull/1000

## 4.8.0 - 2015-11-04

* Basic npm support - https://github.com/fsharp/FAKE/pull/993
* New RoboCopy helper - https://github.com/fsharp/FAKE/pull/988
* Option ignore failing tests DotCover https://github.com/fsharp/FAKE/pull/990
* Add code to replace new assemblyinfo attributes - https://github.com/fsharp/FAKE/pull/991
* Cleanup Registry helpers - https://github.com/fsharp/FAKE/pull/980
* FAKE.Deploy scans for default scripts - https://github.com/fsharp/FAKE/pull/981
* BUGFIX: Use WorkingDir in Paket helpers
* BUGFIX: support caching even when running RazorEngine as part of the build script - https://github.com/fsharp/FAKE/pull/979

## 4.6.0 - 2015-10-14

* New Registry functions - https://github.com/fsharp/FAKE/pull/976
* Add attribute filters to DotCover - https://github.com/fsharp/FAKE/pull/974
* Always use FullName of nuspec for NuGet pack
* DotCover support for MSTest - https://github.com/fsharp/FAKE/pull/972
* Added new functions: replace and poke for inner xml - https://github.com/fsharp/FAKE/pull/970
* Adding TestFile helper - https://github.com/fsharp/FAKE/pull/962

## 4.5.0 - 2015-10-07

* Ensure FSI-ASSEMBLY.dll path exists - https://github.com/fsharp/FAKE/pull/969
* New dotCover runner for Xunit2 - https://github.com/fsharp/FAKE/pull/965
* Make FAKE compatible with Microsoft Dynamics 2016
* Don't assume that mono is on the path for El Capitan - https://github.com/fsharp/FAKE/pull/963/files
* Better target handling - https://github.com/fsharp/FAKE/pull/954
* Ignore group lines in paket.references parser
* Revert breaking change in FCS
* Support for Android-MultiPackages - https://github.com/fsharp/FAKE/pull/964
* BUGFIX: Exclude long directories from globbing - https://github.com/fsharp/FAKE/pull/955
* BUGFIX: Encode script path in cache - https://github.com/fsharp/FAKE/pull/956

## 4.4.0 - 2015-09-11

* iOSBuild relies on xbuild instead of mdtool - https://github.com/fsharp/FAKE/pull/945
* New method to return whether or not a value exists for a registry key - https://github.com/fsharp/FAKE/pull/944
* Extended ReportGeneratorHelper to add Badges report type - https://github.com/fsharp/FAKE/pull/943
* HockeyAppHelper download team restriction - https://github.com/fsharp/FAKE/pull/939
* Use TFS variables as fallback, fixes #933 - https://github.com/fsharp/FAKE/pull/937
* Deployment configurable timeouts in FAKE.Deploy - https://github.com/fsharp/FAKE/pull/927
* Fixed bug where only first 1024 bytes were uploaded using FTP - https://github.com/fsharp/FAKE/pull/932
* FAKE 4.2 or newer started with wrong Target - https://github.com/fsharp/FAKE/pull/931
* Better user input helper - https://github.com/fsharp/FAKE/pull/930
* Add support for new Xunit2 runner -noappdomain flag - https://github.com/fsharp/FAKE/pull/928

## 4.3.0 - 2015-08-26

* FluentMigrator helper library - http://fsharp.github.io/FAKE/fluentmigrator.html

## 4.2.0 - 2015-08-24

* Support for soft dependencies for targets - http://fsharp.github.io/FAKE/soft-dependencies.html
* Added support for builds within Team Foundation Server (and VSO) - https://github.com/fsharp/FAKE/pull/915
* New options in the SquirrelHelper - https://github.com/fsharp/FAKE/pull/910
* Logging improvement in Fake.Deploy - https://github.com/fsharp/FAKE/pull/914
* New RunTargetOrListTargets function - https://github.com/fsharp/FAKE/pull/921
* Added date to ReleaseNotes type definition - https://github.com/fsharp/FAKE/pull/917
* Added `createClientWithToken` & `createRelease` to Octokit.fsx - https://github.com/fsharp/FAKE/pull/913
* Fixed WatchChanges not properly removing subdirectories from watch list - https://github.com/fsharp/FAKE/pull/908
* Added ability to optionally pass in SiteId to configure IIS Site - https://github.com/fsharp/FAKE/pull/905
* Pass OutputDataReceived to logfn instead of trace in shellExec - https://github.com/fsharp/FAKE/pull/906
* Add GetDependenciesForReferencesFile

## 4.1.0 - 2015-08-10

* Using FSharp.Compiler.Server for F# 4.0
* Added Squirrel helpers to generate Squirrel installers - https://github.com/fsharp/FAKE/pull/899
* Added Ability to specify Identity for AppPool - https://github.com/fsharp/FAKE/pull/902
* Dynamics NAV: version helpers - https://github.com/fsharp/FAKE/pull/900
* Added ReleaseNotes to NugetHelper - https://github.com/fsharp/FAKE/pull/893
* BUGFIX: running from a network drive - https://github.com/fsharp/FAKE/pull/892
* BUGFIX: Align NUnitDomainModel with NUnit documentation - https://github.com/fsharp/FAKE/pull/897
* BUGFIX: Skip Octokit retry logic on Mono where it causes a crash - https://github.com/fsharp/FAKE/pull/895
* BUGFIX: FAKE removes mono debug file after cache is saved - https://github.com/fsharp/FAKE/pull/891
* BUGFIX: Nunit Domain Fix - https://github.com/fsharp/FAKE/pull/883
* BUGGFIX: Dynamic assembly handling for caching - https://github.com/fsharp/FAKE/pull/884
* BUGFIX: Loaded dlls versions are used to invalidate FAKE's cache - https://github.com/fsharp/FAKE/pull/882

## 4.0.0 - 2015-07-23

* Automatic caching of FAKE build scripts - https://github.com/fsharp/FAKE/pull/859
* Added MSBuild properties to AndroidPackageParams - https://github.com/fsharp/FAKE/pull/863
* Add support for outputting NUnit style test result XML to Fake.Testing.XUnit2  - https://github.com/fsharp/FAKE/pull/870
* Add support for VS2015 VSTest executable - https://github.com/fsharp/FAKE/pull/877
* Add lock-dependencies parameter to Paket.Pack - https://github.com/fsharp/FAKE/pull/876

## 3.36.0 - 2015-07-13

* NoLogo parameter for MSBuildHelper - https://github.com/fsharp/FAKE/pull/850
* Expose Globbing.isMatch for use by external code - https://github.com/fsharp/FAKE/pull/860
* VB6 dependency updater - https://github.com/fsharp/FAKE/pull/857
* Added BuildConfig/TemplateFile options to PaketHelper's Pack command - https://github.com/fsharp/FAKE/pull/854
* Add a UserInputHelper to allow interactive input - https://github.com/fsharp/FAKE/pull/858
* Look for MSTest in VS2015 location - https://github.com/fsharp/FAKE/pull/843
* Add caching to globbing
* BUGFIX: Fix for single * glob not working - https://github.com/fsharp/FAKE/pull/836
* BUGFIX: Get package version from nuspec file - https://github.com/fsharp/FAKE/pull/829
* Report all NuGet errors, even if ExitCode = 0

## 3.35.0 - 2015-06-09

* Added Raygun.io helper - https://github.com/fsharp/FAKE/pull/826
* Re-added internal class generated for AssemblyInfo.vb - https://github.com/fsharp/FAKE/pull/827
* Allow test nUnit test assemblies containing SetupFixture attributes be compatible with NUnitParallel - https://github.com/fsharp/FAKE/pull/824
* Fix FtpHelper
* Trace no. of files in a patch
* CMake support improvements - https://github.com/fsharp/FAKE/pull/821
* Wix Helper Improvements - https://github.com/fsharp/FAKE/pull/818
* Wix Helper Improvements - https://github.com/fsharp/FAKE/pull/817
* Wix Helper Improvements - https://github.com/fsharp/FAKE/pull/815
* Added SemVerHelper.isValidSemVer - https://github.com/fsharp/FAKE/pull/811

## 3.34.0 - 2015-05-25

* Support for CMake configuration and builds - https://github.com/fsharp/FAKE/pull/785
* New task to create C++ AssemblyInfo files - https://github.com/fsharp/FAKE/pull/812
* New environVarOrFail helper - https://github.com/fsharp/FAKE/pull/814
* New WiX helper functions - https://github.com/fsharp/FAKE/pull/804

## 3.33.0 - 2015-05-20

* IMPORTANT: Rewrite of the xUnit tasks. Deprecating existing xUnit and xUnit2 tasks - https://github.com/fsharp/FAKE/pull/800
* Better NUnit docs - https://github.com/fsharp/FAKE/pull/802

## 3.32.4 - 2015-05-18

* Add test adapter path to vs test params - https://github.com/fsharp/FAKE/pull/793
* BUGFIX: Fix WatchChanges on Mac, fix Dispose, improve Timer usage - https://github.com/fsharp/FAKE/pull/799
* REVERT: FCS simplification - https://github.com/fsharp/FAKE/pull/773
* BUGFIX: Don't use MSBuild from invalid path
* BUGFIX: Improved detection of MSBuild.exe on TeamCity - https://github.com/fsharp/FAKE/pull/789

## 3.31.0 - 2015-05-06

* BUGFIX: close stdin in asyncShellExec to avoid hangs - https://github.com/fsharp/FAKE/pull/786
* Fix FAKE not working on machines with only F# 4.0 installed - https://github.com/fsharp/FAKE/pull/784
* Fix for watching files via relative paths - https://github.com/fsharp/FAKE/pull/782
* Fix package id parsing and avoid NPE when feed is missing some properties - https://github.com/fsharp/FAKE/pull/776

## 3.30.1 - 2015-04-29

* FCS simplification - https://github.com/fsharp/FAKE/pull/773
* Paket push task runs in parallel - https://github.com/fsharp/FAKE/pull/768

## 3.29.2 - 2015-04-27

* New file system change watcher - http://fsharp.github.io/FAKE/watch.html
* NuGet pack task treats non csproj files as nuspec files - https://github.com/fsharp/FAKE/pull/767
* New helpers to start and stop DynamicsNAV ServiceTiers
* Automatically replace Win7ToWin8 import files for Dynamics NAV during Import
* OpenSourced DynamicsNAV replacement helpers
* Use Microsoft.AspNet.Razor 2.0.30506 for FAKE.Deploy - https://github.com/fsharp/FAKE/pull/756
* New build parameter functions
* Fix http://stackoverflow.com/questions/29572870/f-fake-unable-to-get-fake-to-merge-placeholder-arguments-in-nuspec-file
* New environment variable helpers

## 3.28.0 - 2015-04-09

* Don't run package restore during MSBuild run from FAKE - https://github.com/fsharp/FAKE/pull/753
* Added support for Mage's CertHash parameter - https://github.com/fsharp/FAKE/pull/750
* Force build server output in xUnit2 if the user wishes to - https://github.com/fsharp/FAKE/pull/749
* Reverting 0df4569b3bdeef99edf2eec6013dab784e338b7e due to backwards compat issues
* Improvements for FAKE.Deploy - https://github.com/fsharp/FAKE/pull/745
* Set debug flag on mono - https://github.com/fsharp/FAKE/pull/744

## 3.27.0 - 2015-04-07

* New Android publisher - http://fsharp.github.io/FAKE/androidpublisher.html
* New Archive helpers allow to build zip, gzip, bzip2, tar, and tar.gz/tar.bz2 - https://github.com/fsharp/FAKE/pull/727
* Download Status Parameter for HockeyAppHelper - https://github.com/fsharp/FAKE/pull/741
* Added more parameters for HockeyApp Upload API - https://github.com/fsharp/FAKE/pull/723
* `NuGetPack` task allows to set framework references - https://github.com/fsharp/FAKE/pull/721
* New task `NuGetPackDirectly` works without template files.
* Find NuGet.exe in current folder (and sub-folders) first, then look in PATH - https://github.com/fsharp/FAKE/pull/718
* New tutorial about Vagrant - http://fsharp.github.io/FAKE/vagrant.html
* REVERTING: SystemRoot also works on mono - https://github.com/fsharp/FAKE/pull/706 (see [https://github.com/fsharp/FAKE/issues/715](https://github.com/fsharp/FAKE/issues/715))
* BUGFIX: Use DocumentNamespace for Nuspec files - https://github.com/fsharp/FAKE/pull/736
* BUGFIX: Display agent success / error messages in UI for FAKE.Deploy - https://github.com/fsharp/FAKE/pull/735
* BUGFIX: Add build directory for doc generation - https://github.com/fsharp/FAKE/pull/734

## 3.26.0 - 2015-03-25

* Detect GitLab CI as build server - https://github.com/fsharp/FAKE/pull/712

## 3.25.2 - 2015-03-24

* Look into PATH when scanning for NuGet.exe - https://github.com/fsharp/FAKE/pull/708
* SystemRoot also works on mono - https://github.com/fsharp/FAKE/pull/706
* Use EditorConfig - http://editorconfig.org/

## 3.25.1 - 2015-03-24

* More AppVeyor properties added - https://github.com/fsharp/FAKE/pull/704

## 3.25.0 - 2015-03-23

* Look into PATH when scanning for tools - https://github.com/fsharp/FAKE/pull/703

## 3.24.0 - 2015-03-22

* BREAKING CHANGE: Better support for AssemblyMetadata in AssemblyInfoHelper - https://github.com/fsharp/FAKE/pull/694
* Added modules for building VB6 projects with SxS manifest - https://github.com/fsharp/FAKE/pull/697
* Use parameter quoting for Paket helpers

## 3.23.0 - 2015-03-12

* BREAKING CHANGE: Adjusted Xamarin.iOS archive helper params - https://github.com/fsharp/FAKE/pull/693
* New operator </> allows to combine paths similar to @@ but with no trimming operations - https://github.com/fsharp/FAKE/pull/695

## 3.22.0 - 2015-03-12

* Globbing allows to grab folders without a trailing slash
* Removed long time obsolete globbing functions

## 3.21.0 - 2015-03-11

* FAKE allows to run parallel builds - http://fsharp.github.io/FAKE/parallel-build.html

## 3.20.1 - 2015-03-10

* Proper source index - https://github.com/fsharp/FAKE/issues/678

## 3.20.0 - 2015-03-10

* Always use FCS in FAKE and FSI in FAke.Deploy
* Modify VM size on a .csdef for Azure Cloud Services - https://github.com/fsharp/FAKE/pull/687
* Added ZipHelper.ZipOfIncludes - https://github.com/fsharp/FAKE/pull/686
* Added AppVeyorEnvironment.RepoTag & .RepoTagName - https://github.com/fsharp/FAKE/pull/685
* New tutorial about Azure Cloud Service - http://fsharp.github.io/FAKE/azurecloudservices.html
* Added basic support for creating Azure Cloud Services - http://fsharp.github.io/FAKE/apidocs/v5/fake-azure-cloudservices.html
* Added metadata property for AssemblyInfoReplacementParams - https://github.com/fsharp/FAKE/pull/675

## 3.18.0 - 2015-03-04

* Remvoved internal class generated in AssemblyInfo.Vb - https://github.com/fsharp/FAKE/pull/673
* Adding ability to control type library export (/tlb flag) of RegAsm - https://github.com/fsharp/FAKE/pull/668
* Adding ability to run nuget package restore on a visual studio solution - https://github.com/fsharp/FAKE/pull/662
* Add OwnerId, type docs, and better error handling for HockeyAppHelper - https://github.com/fsharp/FAKE/pull/661
* Don't report unit test failure twice to TeamCity - https://github.com/fsharp/FAKE/pull/659
* New tasks for `paket pack` and `paket push`- http://fsprojects.github.io/Paket/index.html
* Allow csproj being passed as a NuSpec file - https://github.com/fsharp/FAKE/pull/644
* Helper for uploading mobile apps to HockeyApp - https://github.com/fsharp/FAKE/pull/656
* SCPHelper does allow copying single files - https://github.com/fsharp/FAKE/issues/671
* BUGFIX: Paket helper should not submit the endpoint if no endpoint was given - https://github.com/fsharp/FAKE/issues/667
* BUGFIX: Paket helper should not override version for project packages - https://github.com/fsharp/FAKE/issues/666
* BUGFIX: Allow endpoint in push task - https://github.com/fsprojects/Paket/pull/652
* BUGFIX: Use correct apikey for paket push - https://github.com/fsharp/FAKE/pull/664

## 3.17.0 - 2015-02-12

* Revert to fsi in Fake.Deploy - https://github.com/fsharp/FAKE/pull/653
* Added MergeByHash option for OpenCover - https://github.com/fsharp/FAKE/pull/650
* New functions to replace text in one or more files using regular expressions - https://github.com/fsharp/FAKE/pull/649
* BUGFIX: Fix SpecFlow MSTest integration - https://github.com/fsharp/FAKE/pull/652
* BUGFIX: Fix TeamCity integration - https://github.com/fsharp/FAKE/pull/651

## 3.15.0 - 2015-02-07

* New VSTest module for working with VSTest.Console - https://github.com/fsharp/FAKE/pull/648
* Add Verbose to argument list for NuGet update - https://github.com/fsharp/FAKE/pull/645
* BUGFIX: Fix jarsigner executing on Windows environment - https://github.com/fsharp/FAKE/pull/640
* Adding UploadTestResultsXml function to the AppVeyor module - https://github.com/fsharp/FAKE/pull/636
* Adding the NoDefaultExcludes NugGet parameter - https://github.com/fsharp/FAKE/pull/637
* Adding `SpecificMachines` option to OctoTools - https://github.com/fsharp/FAKE/pull/631
* Allow to run gacutil on mono
* Ignore unknown project references in MSBuild task - https://github.com/fsharp/FAKE/pull/630

## 3.14.0 - 2015-01-14

* BUGFIX: Added a reset step before starting a deployment - https://github.com/fsharp/FAKE/pull/621
* Report fatal git errors to command line

## 3.13.0 - 2015-01-03

* New FAKE.Lib nuget package which contains the FakeLib - https://github.com/fsharp/FAKE/pull/607
* New AppVeyor properties - https://github.com/fsharp/FAKE/pull/605
* Use FSharp.Core from NuGet - https://github.com/fsharp/FAKE/pull/602
* Build and deploy Azure web jobs - https://github.com/fsharp/FAKE/pull/613

## 3.11.0 - 2014-12-03

* Dual-license under Apache 2 and MS-PL, with Apache as default - https://github.com/fsharp/FAKE/pull/598
* BUGFIX: FSC compilation fix - https://github.com/fsharp/FAKE/pull/601
* BUGFIX: Unescape special MSBuild characters - https://github.com/fsharp/FAKE/pull/600

## 3.10.0 - 2014-11-27

* Support for MSBuild 14.0 - https://github.com/fsharp/FAKE/pull/595
* New C# compiler helper - https://github.com/fsharp/FAKE/pull/592/files
* Added support for NUnit Fixture parameter - https://github.com/fsharp/FAKE/pull/591
* OpenSourcing some DynamicsNAV helpers from gitnav
* BUGFIX: Fix 64bit mode
* BUGFIX: Dynamics NAV helper - "Ignored" tests should report the message

## 3.9.0 - 2014-11-07

* Create a new package with a x64 version - https://github.com/fsharp/FAKE/pull/582
* Added a Xamarin.iOS Archiving helper - https://github.com/fsharp/FAKE/pull/581
* DynamicsNAV helper should use the correct ServiveTier

## 3.8.0 - 2014-10-30

* [xUnit 2](http://xunit.github.io/) support - https://github.com/fsharp/FAKE/pull/575
* New RegistryKey helpers for a 64bit System - https://github.com/fsharp/FAKE/pull/580
* New XDTHelper - https://github.com/fsharp/FAKE/pull/556
* Version NAV 800 added - https://github.com/fsharp/FAKE/pull/576
* Feature/list targets in command line - http://fsharp.github.io/FAKE/specifictargets.html
* Use priority list for nuget.exe selection - https://github.com/fsharp/FAKE/issues/572
* BUGFIX: RoundhouseHelper was setting an incorrect switch for CommandTimoutAdmin - https://github.com/fsharp/FAKE/pull/566

## 3.7.0 - 2014-10-16

* BUGFIX: --single-target didn't work
* NDepend support - https://github.com/fsharp/FAKE/pull/564

## 3.6.0 - 2014-10-14

* FAKE got a new logo - https://github.com/fsharp/FAKE/pull/553
* Use Paket to handle dependencies - http://fsprojects.github.io/Paket/
* Single target mode --single-target - http://fsharp.github.io/FAKE/specifictargets.html
* New recursive copy functions - https://github.com/fsharp/FAKE/pull/559
* NuGetPack allows to manipulate nuspec files - https://github.com/fsharp/FAKE/pull/554
* Support for MSpec --xml parameter - https://github.com/fsharp/FAKE/pull/545
* Make GetPackageVersion work with Paket - http://fsprojects.github.io/Paket/
* Added missing schemaName parameter for Roundhouse helper - https://github.com/fsharp/FAKE/pull/551
* Roundhouse Cleanup - https://github.com/fsharp/FAKE/pull/550
* Update FSharp.Compiler.Service to 0.0.62
* BUGFIX: If site exists then the site will be modified by IISHelper with the given parameters - https://github.com/fsharp/FAKE/pull/548
* BUGFIX: Messages in FSC task to stderr stream can break the build - https://github.com/fsharp/FAKE/pull/546
* BUGFIX: Use AppVeyor's build version instead of the build number - https://github.com/fsharp/FAKE/pull/560

## 3.5.0 - 2014-09-19

* Added new SignToolHelper - https://github.com/fsharp/FAKE/pull/535
* Look first in default path for a tool - https://github.com/fsharp/FAKE/pull/542
* Add support for MSBuild Distributed Loggers - https://github.com/fsharp/FAKE/pull/536
* Don't fail on nuget path scanning - https://github.com/fsharp/FAKE/pull/537

## 3.4.0 - 2014-08-28

* New Xamarin.iOS and Xamarin.Android helpers - https://github.com/fsharp/FAKE/pull/527

## 3.3.0 - 2014-08-25

* Using JSON.NET 6.0.4
* FAKE.Deploy switched to FCS - https://github.com/fsharp/FAKE/pull/519
* FAKE.Deploy WorkDirectory fix - https://github.com/fsharp/FAKE/pull/520
* HipChat notification helper - https://github.com/fsharp/FAKE/pull/523
* Don't crash during tool discovery
* NuGet: support fallback framework groups - https://github.com/fsharp/FAKE/pull/514
* New pushd/popd command in FileUtils - https://github.com/fsharp/FAKE/pull/513
* New AppVeyor properties
* FSC - support of compilation for different versions of F#
* Provide env var access to --fsiargs build script args so works on FAKE
* Adding NGen Install task
* Allow to use gacutil
* Allow to use ngen.exe
* Allow to use all sn.exe features
* Adding DisableVerification for StrongNames
* Adding helpers which allow to strong name assemblies
* Allow to use empty MSBuild targets
* Adding setProcessEnvironVar and clearProcessEnvironVar
* Try to reference local nuspec in order to fix https://github.com/fsprojects/FSharp.TypeProviders.StarterPack/pull/33
* Better log messages to fix https://github.com/fsprojects/FSharp.TypeProviders.StarterPack/pull/33
* Fix fsiargs and -d options - https://github.com/fsharp/FAKE/pull/498 https://github.com/fsharp/FAKE/pull/500
* Change RemoveDuplicateFiles & FixMissingFiles to only save on change - https://github.com/fsharp/FAKE/pull/499

## 3.2.0 - 2014-07-07

* BREAKING CHANGE: API for CreateAssemblyInfoWithConfig was set back to original version
  This resets the breaking change introduced in https://github.com/fsharp/FAKE/pull/471
* Automatic tool search for SpecFlowHelper - https://github.com/fsharp/FAKE/pull/496
* GuardedAwaitObservable was made public by accident - this was fixed
* Add support for remote service admin - https://github.com/fsharp/FAKE/pull/492

## 3.1.0 - 2014-07-04

* New FSC helper allows to call F# compiler directly from FAKE - https://github.com/fsharp/FAKE/pull/485
* "CustomDictionary" support for FxCop - https://github.com/fsharp/FAKE/pull/489
* Check if file exists before delete in AssemblyInfoFile
* Use FSharp.Compiler.Service 0.0.58
* Report all targets if a target error occurs
* Use FSharp.Compiler.Service with better FSharp.Core resolution - https://github.com/fsharp/FSharp.Compiler.Service/issues/156
* Don't break in MSBuildHelper
* Put FSharp.Core.optdata and FSharp.Core.sigdata into nuget package
* Fixed TargetTracing
* Fixed SourceLinking of FAKE
* Added new exception trap for Fsi creation
* -br in command line will run debugger in F# scripts - https://github.com/fsharp/FAKE/pull/483
* Null check in NuGet helper - https://github.com/fsharp/FAKE/pull/482

## 3.0.0 - 2014-06-27

* Use FSharp.Compiler.Service 0.0.57 instead of fsi.exe
* Better error message for registry access
* Fall back to 32bit registry keys if 64bit cannot be found
* Improved SqlServer Disconnect error message
* Log "kill all processes" only when needed
* Try to run as x86 due to Dynamics NAV problems
* Allow to use /gac for FxCop
* Make NuGet description fit into single line
* Use Nuget.Core 2.8.2
* Fix NUnitProcessModel.SeparateProcessModel - https://github.com/fsharp/FAKE/pull/474
* Improved CLI documentation - https://github.com/fsharp/FAKE/pull/472
* Added Visual Basic support to AssemblyFileInfo task and make Namespace optional in config - https://github.com/fsharp/FAKE/pull/471
* Added support for OctoTools ignoreExisting flag - https://github.com/fsharp/FAKE/pull/470
* OctoTools samples fixed - https://github.com/fsharp/FAKE/pull/468 https://github.com/fsharp/FAKE/pull/469
* Added support for FxCop /ignoregeneratedcode parameter - https://github.com/fsharp/FAKE/pull/467
* CreateAssemblyInfo works with nonexisting directories - https://github.com/fsharp/FAKE/pull/466

## 2.18.0 - 2014-06-11

* New (backwards compat) CLI for FAKE that includes FSI cmd args passing - https://github.com/fsharp/FAKE/pull/455
* New updateApplicationSetting method - https://github.com/fsharp/FAKE/pull/462
* Support for msbuild /noconlog - https://github.com/fsharp/FAKE/pull/463
* RoundhouseHelper - https://github.com/fsharp/FAKE/pull/456
* Pass optional arguments to deployment scripts
* Support building source packages without project file
* Display messages when deploy fails
* Fix formatting in FAKE.Deploy docs
* Fix memory usage in FAKE.Deploy
* Increase WebClient's request timeout to 20 minutes - https://github.com/fsharp/FAKE/pull/442
* Mainly Layout fixes and disabling authenticate in FAKE.Deploy https://github.com/fsharp/FAKE/pull/441
* Deploy PDBs via nuget https://github.com/fsharp/FAKE/issues/435
* Release Notes parser should not drop asterisk at end of lines
* Corrected location of @files@ in nuspec sample
* Allow to report tests to AppVeyor
* fix appveyor msbuild logger
* Don't add Teamcity logger if not needed

## 2.17.0 - 2014-05-23

* Fake.Deploy agent requires user authentication
* Remove AutoOpen von AppVeyor
* fix order of arguments in call to CopyFile
* Support MSTest test settings - https://github.com/fsharp/FAKE/pull/428
* If the NAV error file contains no compile errors return the length

## 2.16.0 - 2014-05-21

* Promoted the master branch as default branch and removed develop branch
* Remove AutoOpen from TaskRunnerHelper
* Adding Metadata to AsssemblyInfo
* Analyze the Dynamics NAV log file and report the real error count
* Allow to retrieve version no. from assemblies
* Fix issue with symbol packages in NugetHelper
* Fix issues in the ProcessHelper - https://github.com/fsharp/FAKE/pull/412 and https://github.com/fsharp/FAKE/pull/411
* Allow to register BuildFailureTargets - https://github.com/fsharp/FAKE/issues/407
* UnionConverter no longer needed for Json.Net

## 2.15.0 - 2014-04-24

* Handle problems with ProgramFilesX86 on mono - https://github.com/tpetricek/FsLab/pull/32
* Change the MSBuild 12.0 path settings according to https://github.com/tpetricek/FsLab/pull/32
* Silent mode for MSIHelper - https://github.com/fsharp/FAKE/issues/400

## 2.14.0 - 2014-04-22

* Support for OpenCover - https://github.com/fsharp/FAKE/pull/398
* Support for ReportsGenerator - https://github.com/fsharp/FAKE/pull/399
* Adding AppVeyor environment variables
* New BulkReplaceAssemblyInfoVersions task - https://github.com/fsharp/FAKE/pull/394
* Fixed default nuspec file
* "Getting started" tutorial uses better folder structure
* Allows explicit file specification on the NuGetParams Type
* Fix TypeScript output dir
* Add better docs for the TypeScript compiler.
* Don't call the TypeScript compiler more than once
* New parameters for TypeScript

## 2.13.0 - 2014-04-04

* Enumerate the files lazily in the File|Directory active pattern
* Using Nuget 2.8.1
* Added TypeScript 1.0 support
* Added TypeScript support
* Fixed ProcessTestRunner
* Fixed mono build on Travis

## 2.12.0 - 2014-03-31

* Add getDependencies to NugetHelper
* SourceLink support
* NancyFx instead of ASP.NET MVC for Fake.Deploy
* Allows to execute processes as unit tests.
* Adding SourceLinks
* Move release management back to the local machine (using this document)
* Allow to run MsTest test in isolation
* Fixed Nuget.packSymbols
* Fixed bug in SemVer parser
* New title property in Nuspec parameters
* Added option to disabled FAKE's automatic process killing
* Better AppyVeyor integration
* Added ability to define custom MSBuild loggers
* Fix for getting the branch name with Git >= 1.9
* Added functions to write and delete from registry
* NUnit NoThread, Domain and StopOnError parameters
* Add support for VS2013 MSTest
* Lots of small fixes

## 2.2.0

* Created new packages on nuget:
  * Fake.Deploy - allows to use FAKE scripts in deployment.
  * Fake.Experimental - new stuff where we aren't sure if we want to support it.
  * Fake.Gallio - contains the Gallio runner support.
  * Fake.SQL - Contains tasks for SQL Server.
  * Fake.Core - All the basic features and FAKE.exe.
* Created documentation and tutorials - see http://fsharp.github.io/FAKE/
* New tasks:
  * Added ReleaseNotes parser
  * Added Dynamics NAV helper
  * Added support for MSTest and fixie
  * Parallel NUnit task
  * New AssemblyInfoFile task
  * Support for Octopus Deploy
  * Support for MAGE
  * Suppport for Xamarin's xpkg
  * Many other new tasks
* Fake.Boot
* New Globbing system
* Tons of bug fixes
* Bundles F# 3.0 compiler and FSI.

## 1.72.0

* "RestorePackages" allows to restore nuget packages

## 1.70.0

* FAKE nuget package comes bundles with a fsi.exe
* Self build downloads latest FAKE master via nuget

## 1.66.1

* Fixed bug where FAKE.Deploy didn't run the deploy scripts where used as a windows service
* It's possible to add file loggers for MSBuild
* Fixed path resolution for fsi on *nix
* BREAKING CHANGE: Removed version normalization from NuGet package creation
* Fixes for NUNit compatibility on mono
* Fixes in ProcessHelper for mono compatibility
* Fixes in the mono build
* Improved error reporting in Fake.exe
* Added a SpecFlow helper
* Fixed some issues in file helper routines when working with no existing directory chain

## 1.64.1

* Fixed bug where FAKE didn't run the correct build script

## 1.64.0

* New conditional dependency operator =?>
* BREAKING CHANGE: Some AssemblyInfo task parameters are now option types. See type hints.

## 1.62.0

* New RegAsm task, allows to create TLBs from a dll.
* New MSI task, allows to install or uninstall msi files.
* StringHelper.NormalizeVersion fixed for WiX.

## 1.58.9

* Allow to choose specific nunit-console runner.

## 1.58.6

* Using nuget packages for mspec.
* FAKE tries to kill all MSBuild and FSI processes at the end of a build.

## 1.58.1

* Removed message system for build output. Back to simpler tracing.

## 1.58.0

* ReplaceAssemblyInfoVersions task allows to replace version info in AssemblyVersion-files
* New task ConvertFileToWindowsLineBreaks

## 1.56.10

* Allows to build .sln files

## 1.56.0

* Allows to publish symbols via nuget.exe
* Autotrim trailing .0 from version in order to fullfill nuget standards.

## 1.54.0

* If the publishment of a Nuget package fails, then FAKE will try it again.
* Added Changelog.markdown to FAKE deployment
* Added RequireExactly helper function in order to require a specific nuget dependency.
* NugetHelper.GetPackageVersion - Gets the version no. for a given package in the packages folder.
* EnvironmentHelper.getTargetPlatformDir - Gets the directory for the given target platform.

## 1.52.0

* Some smaller bugfixes
* New dependency syntax with ==> and <=>
* Tracing of StackTrace only if TargetHelper.PrintStackTraceOnError was set to true

## 1.50.0

* New task DeleteDirs allows to delete multiple directories.
* New parameter for NuGet dependencies.

## 1.48.0

* Bundled with docu.exe compiled against .Net 4.0.
* Fixed docu calls to run with full filenames.
* Added targetplatform, target and log switches for ILMerge task.
* Added Git.Information.getLastTag() which gets the last git tag by calling git describe.
* Added Git.Information.getCurrentHash() which gets the last current sha1.

## 1.46.0

* Fixed Nuget support and allows automatic push.

## 1.44.0

* Tracing of all external process starts.
* MSpec support.<|MERGE_RESOLUTION|>--- conflicted
+++ resolved
@@ -1,18 +1,12 @@
 # Release Notes
-<<<<<<< HEAD
 ## 8.0.0-alpha - 2024-09-03
 * Added .NET8.0 to package target libraries
 * Some dependency updates
 
-## 6.1.2 - 2024-09-20
-* Runtime-identifier update to more recent runtimes.
-* Removed .NETFrameworkAssembly attribute fix on detecting .NET assemblies.
-=======
 ## 6.1.2 - 2024-09-24
 * ENHANCEMENT: Updated runtime-identifier to more recent runtimes.
 * LEGACY: Removed .NETFrameworkAssembly attribute fix on detecting .NET assemblies.
 * ENHANCEMENT: SdkAssemblyResolver. Support detecting multiple .NET paths.
->>>>>>> e36d8be8
 
 ## 6.1.1 - 2024-08-30
 * BUGFIX: Assembly resolver to pick a found SDK instead of first SDK, thanks @Thorium - https://github.com/fsprojects/FAKE/pull/2797/files
