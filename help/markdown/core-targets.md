# Running targets in "FAKE - F# Make"

<div class="alert alert-info">
    <h5>INFO</h5>
    <p>This documentation is for FAKE version 5.0 or later. The old documentation can be found <a href="legacy-core-targets.html">here</a></p>
</div>

[API-Reference](apidocs/v5/fake-core-target.html), [Operators](apidocs/v5/fake-core-targetoperators.html)

## Command line interface for the target module

If you use the `Fake.Core.Target` module and call `Target.runOrDefault` or `Target.runOrList` in your build script you will have the following CLI options:

```bash
Usage:
  fake-run --list
  fake-run --version
  fake-run --help | -h
  fake-run [target_opts] [target <target>] [--] [<targetargs>...]

Target Module Options [target_opts]:
    -t, --target <target>
                          Run the given target (ignored if positional argument 'target' is given)
    -e, --environment-variable <keyval> [*]
                          Set an environment variable. Use 'key=val'. Consider using regular arguments, see https://fake.build/core-targets.html 
    -s, --single-target    Run only the specified target.
    -p, --parallel <num>  Run parallel with the given number of tasks.
```

<div class="alert alert-info">
    <h5>INFO</h5>
    <p>Please refer to the general <a href="fake-commandline.html">FAKE 5 runner command line interface</a> or the <a href="core-commandlineparsing.html">Fake.Core.CommandLineParsing documentation</a></p> 
</div>

This means you can - for example - run `fake run build.fsx --list`
or `fake build --list` to list your targets.

To run a target `MyTarget` you could use  `fake run build.fsx -t MyTarget` or `fake build target MyTarget` (or the other way around `fake run build.fsx target MyTarget`)

All parameters after `--` or `target <target>` are given to the target as paramters. Note that this feature needs to be enabled by using `Target.runOrDefaultWithArguments` instead of `Target.runOrDefault`!

<div class="alert alert-info">
    <h5>INFO</h5>
    <p>Note that the ordering of the parameters matters! This means the following are invalid (which is different to pre FAKE 5 versions):
    <ul>
        <li><code>fake run -t Target build.fs</code> - because of ordering fake will assume <code>-t</code> to be the script name </li>
        <li> <code>fake build -v</code> - It will not run FAKE in verbose mode but give the parameter <code>-v</code> to the target parameters. This is because there is no <code>-v</code> in the above CLI.</li>
    </ul>
    In general you should use the command-line in a way to not be broken when new parameters are added.
    Use longer forms in your scripts and shorter forms on your shell!</p>
</div>



## Running specific targets

FAKE has a special param "target" which can be used to run specific targets in a build. We assume the following build script (`build.fsx`):

```fsharp
#r "paket:
nuget Fake.Core.Target //"

open Fake.Core

// *** Define Targets ***
Target.create "Clean" (fun p ->
    Trace.trace " --- Cleaning stuff --- "
)

Target.create "Build" (fun _ ->
    Trace.trace " --- Building the app --- "
)

Target.create "Deploy" (fun _ ->
    Trace.trace " --- Deploying app --- "
)

open Fake.Core.TargetOperators

// *** Define Dependencies ***
"Clean"
    ==> "Build"
    ==> "Deploy"

// *** Start Build ***
Target.runOrDefault "Deploy"
```

<div class="alert alert-warning">
    <h5>WARNING</h5>
    <p>
    Previous versions of FAKE 5 used <code>(fun () -> ...)</code> instead of <code>(fun _ -> ...)</code>.
    We decided to change the syntax here to introduce some parameters or other features at a later point.
    Using the current parameter object is not supported yet.
    </p> 
</div>



Now we have the following options:

- `fake run build.fsx -t "Build"` --> starts the *Build* target and runs the dependency *Clean*
- `fake run build.fsx -t "Build"` --single-target --> starts only the *Build* target and runs no dependencies
- `fake run build.fsx -s -t Build` --> starts only the *Build* target and runs no dependencies
- `fake run build.fsx` --> starts the Deploy target (and runs the dependencies *Clean* and *Build*)

## Targets with arguments

Example:

```fsharp
Target.create "MyTarget" (fun p ->
    // Access arguments given by command-line
    Trace.tracefn "Arguments: %A" p.Context.Arguments
)

// Feature is opt-in in order to provide good error messages out of the box
// see https://github.com/fsharp/FAKE/issues/1896
Target.runOrDefaultWithArguments "Deploy"
```

Everything after the target will be interpreted as argument for the target:

- `fake run build.fsx target MyTarget --arg` --> `--arg` will be contained in `p.Context.Arguments`
- `fake build -t MyTarget --arg` --> `--arg` will be contained in `p.Context.Arguments`, because --arg is not a valid argument for the `Fake.Core.Target` (see command line spec above)

You can access the arguments from every target executed along the way.

## Setting build status

You can set the build status automatically using `Target.updateBuildStatus`

Example: 

```fsharp
#r "paket:
nuget Fake.Core.Target //"

open Fake.Core

// *** Define Targets ***
Target.create "Clean" (fun p ->
    Trace.trace " --- Cleaning stuff --- "
)

Target.create "Build" (fun _ ->
    Trace.trace " --- Building the app --- "
)

Target.create "Deploy" (fun _ ->
    Trace.trace " --- Deploying app --- "
)

open Fake.Core.TargetOperators

// *** Define Dependencies ***
"Clean"
    ==> "Build"
    ==> "Deploy"

// *** Start Build ***
Target.runOrDefaultAndGetContext "Deploy"  //Could also use: Target.runAndGetOptionalContext "Deploy"
<<<<<<< HEAD
|> Target.raiseIfError
=======
|> Target.updateBuildStatusOption 
|> Target.raiseIfErrorOption
>>>>>>> 26c11e1d
```

## Final targets

Final targets can be used for TearDown functionality.
These targets will be executed even if the build fails but have to be activated via Target.ActivateFinal().

```fsharp
Target.createFinal "CloseSomePrograms" (fun _ ->
    // close stuff and release resources
    ()
)

// Activate Final target somewhere during build
Target.activateFinal "CloseSomePrograms"
```

## Build failure targets

Build failure targets can be used to execute tasks after a build failure.
These targets will be executed only after a build failure but have to be activated via `activateBuildFailure()`.

```fsharp
Target.createBuildFailure "ReportErrorViaMail" (fun _ ->
    // send mail about the failure
    ()
)

// Activate Build Failure Target somewhere during build
Target.activateBuildFailure "ReportErrorViaMail"
```

## Using FAKE's parallel option

Since multithreading is beneficial (especially for large projects) FAKE allows to specify the
number of threads used for traversing the dependency tree.
This option of course only affects independent targets whereas dependent targets will
still be exectued in order.

### Setting the number of threads

The number of threads used can be set using the environment variable ``parallel-jobs`` or using the `--parallel` parameter.
This can be achieved in various ways where the easiest one is to use the parameter:

``fake run *YourBuildScript* --parallel 8``

Note that the dependency tree will be traversed as usual whenever setting ``parallel-jobs`` to a value ``<= 1`` or omiting it entirely.

## Issues

- Running targets in parallel is of course only possible when the target-functions themselves are thread-safe.
- Parallel execution may also cause races on stdout and build-logs may therefore be quite obfuscated.
- Error detection may suffer since it's not possible to determine a first error when targets are running in parallel

Due to these limitations it is recommended to use the standard sequential build whenever checking for errors (CI, etc.)
However when a fast build is desired (and the project is e.g. known to build successfully) the parallel option might be helpful

## Example

When using this parallel option, Fake resolves the build dependency hierarchies from the described paths and builds independend paths as parallel if you have multiple CPUs available.
For example this dependency tree:

```fsharp
"Task 1"
    ==> "Task A2"
    ==> "Task 3"

"Task 1"
    ==> "Task B2"
    ==> "Task 3"

"Task C2"
    ==> "Task 3"

"Task 3"
    ==> "Task A4"

"Task 3"
    ==> "Task B4"
```

...would be treated as follows:

![](pics/parallel/ParallelExample.png)

This is in addition to that that MSBuild may use multiple threads when building one solution having multiple independent project-files.

# Soft dependencies

Typically you will define dependencies among your targets using the `==>` and `<==` operators, and these
dependencies define the order in which the targets are executed during a build.

You can also define soft dependencies among targets using the  `?=>` and `<=?` operators.  For example, you might
say that target B has a soft dependency on target A:

```fsharp
"A" ?=> "B"
// Or equivalently
"B" <=? "A"
```

With this soft dependency, running B will not require that A be run first. However it does mean that *if* A is run
(due to other dependencies) it must be run before B.

## Example

```fsharp
// *** Define Targets ***
Target.create "Clean" (fun _ ->
    Trace.trace " --- Cleaning stuff --- "
)

Target.create "Build" (fun _ ->
    Trace.trace " --- Building the app --- "
)

Target.create "Rebuild" ignore

// *** Define Dependencies ***
"Build" ==> "Rebuild"
"Clean" ==> "Rebuild"
// Make sure "Clean" happens before "Build", if "Clean" is executed during a build.
"Clean" ?=> "Build"
```<|MERGE_RESOLUTION|>--- conflicted
+++ resolved
@@ -159,13 +159,9 @@
     ==> "Deploy"
 
 // *** Start Build ***
-Target.runOrDefaultAndGetContext "Deploy"  //Could also use: Target.runAndGetOptionalContext "Deploy"
-<<<<<<< HEAD
-|> Target.raiseIfError
-=======
-|> Target.updateBuildStatusOption 
-|> Target.raiseIfErrorOption
->>>>>>> 26c11e1d
+let ctx = Target.runOrDefaultAndGetContext "Deploy"  //Could also use: Target.runAndGetOptionalContext "Deploy"
+Target.updateBuildStatus ctx
+Target.raiseIfError ctx
 ```
 
 ## Final targets
