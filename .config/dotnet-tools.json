{
  "version": 1,
  "isRoot": true,
  "tools": {
    "dotnet-deb": {
      "version": "0.1.220",
      "commands": [
        "dotnet-deb"
      ]
    },
    "paket": {
      "version": "6.2.1",
      "commands": [
        "paket"
      ]
    },
    "fake-cli": {
<<<<<<< HEAD
      "version": "5.22",
=======
      "version": "5.23.1",
>>>>>>> 68f9b16e
      "commands": [
        "fake"
      ]
    },
    "fantomas": {
      "version": "5.0.5",
      "commands": [
        "fantomas"
      ]
    },
    "fsdocs-tool": {
      "version": "16.0.1",
      "commands": [
        "fsdocs"
      ]
    }
  }
}<|MERGE_RESOLUTION|>--- conflicted
+++ resolved
@@ -15,11 +15,7 @@
       ]
     },
     "fake-cli": {
-<<<<<<< HEAD
-      "version": "5.22",
-=======
       "version": "5.23.1",
->>>>>>> 68f9b16e
       "commands": [
         "fake"
       ]
