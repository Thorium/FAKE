--- conflicted
+++ resolved
@@ -59,36 +59,6 @@
         }
 
     let internal validPaths =
-<<<<<<< HEAD
-        let paths =
-            [ let macOrLinux = Set [ PlatformID.MacOSX; PlatformID.Unix ]
-
-              if macOrLinux.Contains Environment.OSVersion.Platform then
-                  !! "/usr/local/bin/sqlpackage" |> Seq.map (fun path -> path, 15)
-              else
-                  let getSqlVersion (path: string) = path.Split '\\' |> Array.item 3 |> int
-
-                  let getVsVersion (path: string) =
-                      (Path.GetDirectoryName path |> DirectoryInfo).Name |> int
-
-                  !!(Environment.ProgramFilesX86
-                     </> @"Microsoft SQL Server\**\DAC\bin\SqlPackage.exe")
-                  |> Seq.map (fun path -> path, getSqlVersion path)
-
-                  !!(Environment.ProgramFilesX86
-                     </> @"Microsoft Visual Studio*\Common7\IDE\Extensions\Microsoft\SQLDB\DAC\*\SqlPackage.exe")
-                  |> Seq.map (fun path -> path, getVsVersion path)
-
-                  !!(Environment.ProgramFilesX86
-                     </> @"Microsoft Visual Studio\**\Common7\IDE\Extensions\Microsoft\SQLDB\DAC\*\SqlPackage.exe")
-                  |> Seq.map (fun path -> path, getVsVersion path)
-
-                  !!(Environment.ProgramFiles
-                     </> @"Microsoft Visual Studio\**\Common7\IDE\Extensions\Microsoft\SQLDB\DAC\SqlPackage.exe")
-                  |> Seq.map (fun path -> path, Reflection.Assembly.LoadFile(path).GetName().Version.Major) ]
-
-        paths |> Seq.concat |> Seq.sortByDescending snd |> Seq.map fst |> Seq.cache
-=======
         let paths = [
             if Environment.isUnix then
                 Seq.append Environment.pathDirectories ["/usr/local/bin"; "/usr/bin"] |> Seq.map (fun dir -> !!(dir </> "sqlpackage")) |> Seq.concat |> Seq.map (fun path -> path, 15)
@@ -101,12 +71,23 @@
                 !!(Environment.ProgramFiles </> @"Microsoft Visual Studio\**\Common7\IDE\Extensions\Microsoft\SQLDB\DAC\SqlPackage.exe") |> Seq.map(fun path -> path, Reflection.Assembly.LoadFile(path).GetName().Version.Major)
         ]
 
-        paths
-        |> Seq.concat
-        |> Seq.sortByDescending snd
-        |> Seq.map fst
-        |> Seq.cache
->>>>>>> 68f9b16e
+                  !!(Environment.ProgramFilesX86
+                     </> @"Microsoft SQL Server\**\DAC\bin\SqlPackage.exe")
+                  |> Seq.map (fun path -> path, getSqlVersion path)
+
+                  !!(Environment.ProgramFilesX86
+                     </> @"Microsoft Visual Studio*\Common7\IDE\Extensions\Microsoft\SQLDB\DAC\*\SqlPackage.exe")
+                  |> Seq.map (fun path -> path, getVsVersion path)
+
+                  !!(Environment.ProgramFilesX86
+                     </> @"Microsoft Visual Studio\**\Common7\IDE\Extensions\Microsoft\SQLDB\DAC\*\SqlPackage.exe")
+                  |> Seq.map (fun path -> path, getVsVersion path)
+
+                  !!(Environment.ProgramFiles
+                     </> @"Microsoft Visual Studio\**\Common7\IDE\Extensions\Microsoft\SQLDB\DAC\SqlPackage.exe")
+                  |> Seq.map (fun path -> path, Reflection.Assembly.LoadFile(path).GetName().Version.Major) ]
+
+        paths |> Seq.concat |> Seq.sortByDescending snd |> Seq.map fst |> Seq.cache
 
     /// The default DacPac deployment arguments.
     let internal DefaultDeploymentArgs =
