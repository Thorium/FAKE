--- conflicted
+++ resolved
@@ -1,12 +1,9 @@
 module Fake.Runtime.SdkAssemblyResolver
 
 open System.IO
-<<<<<<< HEAD
 open System.Net
 open System.Net.Http
 open System.Threading
-=======
->>>>>>> 53fb9bdc
 open Fake.Core
 open Fake.IO.FileSystemOperators
 open Fake.DotNet
@@ -26,9 +23,7 @@
 
 type SdkAssemblyResolver(logLevel:Trace.VerboseLevel) =
 #if DOTNETCORE
-    let CustomDotNetHostPath = Environment.environVarOrDefault "FAKE_SDK_RESOLVER_CUSTOM_DOTNET_PATH" ""
-
-<<<<<<< HEAD
+
     // following environment variables are used in testing for different scenarios that the SDK resolver
     // could encounter, they are not intended to be used other than that!
     let CustomDotNetHostPath = Environment.environVarOrDefault "FAKE_SDK_RESOLVER_CUSTOM_DOTNET_PATH" ""
@@ -48,25 +43,11 @@
 
     member this.SdkVersionFromGlobalJson = DotNet.tryGetSDKVersionFromGlobalJson ()
 
-=======
-    member this.SdkVersionRaw = "6.0"
-
-    member this.SdkVersion = ReleaseVersion("6.0.0")
-
-    member this.PaketFrameworkIdentifier =
-        FrameworkIdentifier.DotNetFramework (
-            FrameworkVersion.TryParse(this.SdkVersion.Major.ToString()).Value
-        )
-
-    member this.SdkVersionFromGlobalJson = DotNet.tryGetSDKVersionFromGlobalJson ()
-
->>>>>>> 53fb9bdc
     member this.IsSdkVersionFromGlobalJsonSameAsSdkVersion() =
         match this.SdkVersionFromGlobalJson with
         | Some version -> ReleaseVersion(version).Major.Equals(this.SdkVersion.Major)
         | None -> false
 
-<<<<<<< HEAD
     member this.TryResolveSdkRuntimeVersionFromNetwork() =
         if this.LogLevel.PrintVerbose then
             Trace.tracefn "Trying to resolve runtime version from network.."
@@ -88,7 +69,7 @@
             None
 
     member this.TryResolveSdkRuntimeVersionFromCache() =
-        if this.LogLevel.PrintVerbose then 
+        if this.LogLevel.PrintVerbose then
             Trace.tracefn "Trying to resolve runtime version from cache.."
         try
             System.Reflection.Assembly.GetExecutingAssembly().Location
@@ -123,7 +104,7 @@
                 |> Option.orElseWith(fun _ ->
                     this.TryResolveSdkRuntimeVersionFromCache()
                 )
-        
+
 
         let resolved =
             resolutionMethod
@@ -131,45 +112,16 @@
                 failwithf $"Could not find a suitable runtime version matching SDK version: {resolvedSdkVersion.ToString()}"
             )
             |> Option.get
-=======
-    member this.ResolveSdkRuntimeVersion() =
-        let resolvedSdkVersion =
-            this.SdkVersionFromGlobalJson
-            |> Option.get
-            |> ReleaseVersion
-
-        let sdkVersionReleases =
-            ProductCollection.GetAsync()
-            |> Async.AwaitTask
-            |> Async.RunSynchronously
-            |> List.ofSeq
-            |> List.find (fun product -> product.ProductVersion.Equals(this.SdkVersionRaw))
-
-        let sdkVersionRelease =
-            sdkVersionReleases.GetReleasesAsync()
-            |> Async.AwaitTask
-            |> Async.RunSynchronously
-            |> List.ofSeq
->>>>>>> 53fb9bdc
             |> List.tryFind
                 (fun release ->
                     release.Sdks
                     |> List.ofSeq
                     |> List.exists (fun sdk -> sdk.Version.Equals(resolvedSdkVersion)))
-<<<<<<< HEAD
             |> Option.get
 
         if this.LogLevel.PrintVerbose then
             Trace.tracefn $"resolved runtime version: {resolved.Runtime.Version.ToString()}"
         resolved.Runtime.Version.ToString()
-=======
-            |> Option.orElseWith
-                (fun _ ->
-                    failwithf "Could not find a sutable runtime version matching SDK version: %s" (resolvedSdkVersion.ToString()))
-            |> Option.get
-
-        sdkVersionRelease.Runtime.Version.ToString()
->>>>>>> 53fb9bdc
 
     member this.SdkReferenceAssemblies() =
         let dotnetHost =
@@ -196,12 +148,8 @@
             </> "ref"
             </> "net" + this.SdkVersionRaw
 
-<<<<<<< HEAD
-        if this.LogLevel.PrintVerbose then 
+        if this.LogLevel.PrintVerbose then
             Trace.tracefn $"Resolved referenced SDK path: {referenceAssembliesPath}"
-=======
-        Trace.traceVerbose <| sprintf "Resolved referenced SDK path: %s" referenceAssembliesPath
->>>>>>> 53fb9bdc
         match Directory.Exists referenceAssembliesPath with
         | true ->
             Directory.GetFiles(
@@ -298,13 +246,8 @@
         ) =
         match this.IsSdkVersionFromGlobalJsonSameAsSdkVersion() with
         | true ->
-<<<<<<< HEAD
-            if this.LogLevel.PrintVerbose then 
+            if this.LogLevel.PrintVerbose then
                 Trace.tracefn $"Using .Net {this.SdkVersion.Major} assemblies"
-=======
-            Trace.traceVerbose
-            <| (sprintf "Using .Net %i assemblies" this.SdkVersion.Major)
->>>>>>> 53fb9bdc
 
             this.SdkReferenceAssemblies()
         | false ->
