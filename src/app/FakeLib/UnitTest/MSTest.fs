--- conflicted
+++ resolved
@@ -7,13 +7,9 @@
 /// [omit]
 [<System.Obsolete("use Fake.DotNet.Testing.MSTest instead")>]
 let mstestPaths = 
-<<<<<<< HEAD
-    [| @"[ProgramFilesX86]\Microsoft Visual Studio\2017\Professional\Common7\IDE";
-=======
     [| @"[ProgramFilesX86]\Microsoft Visual Studio\2017\Enterprise\Common7\IDE\"; 
        @"[ProgramFilesX86]\Microsoft Visual Studio\2017\Professional\Common7\IDE\"; 
        @"[ProgramFilesX86]\Microsoft Visual Studio\2017\Community\Common7\IDE\"; 
->>>>>>> d9c58ed6
        @"[ProgramFilesX86]\Microsoft Visual Studio 14.0\Common7\IDE"; 
        @"[ProgramFilesX86]\Microsoft Visual Studio 12.0\Common7\IDE";
        @"[ProgramFilesX86]\Microsoft Visual Studio 11.0\Common7\IDE";
