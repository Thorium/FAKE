[<AutoOpen>]
/// Contains helper functions and task which allow to inspect, create and publish [NuGet](https://www.nuget.org/) packages.
/// There is also a tutorial about [nuget package creating](../create-nuget-package.html) available.
[<System.Obsolete("Use Fake.DotNet.NuGet.NuGet instead")>]
module Fake.NuGetHelper

#nowarn "44"
open System
open System.IO
open System.Xml.Linq

[<System.Obsolete("Use Fake.DotNet.NuGet.NuGet instead")>]
type NugetDependencies = (string * string) list

[<System.Obsolete("Use Fake.DotNet.NuGet.NuGet instead")>]
type NugetFrameworkDependencies = 
    { FrameworkVersion : string
      Dependencies : NugetDependencies }
      
[<System.Obsolete("Use Fake.DotNet.NuGet.NuGet instead")>]
type NugetReferences = string list

[<System.Obsolete("Use Fake.DotNet.NuGet.NuGet instead")>]
type NugetFrameworkReferences = 
    { FrameworkVersion : string
      References : NugetReferences }
      
[<System.Obsolete("Use Fake.DotNet.NuGet.NuGet instead")>]
type NugetFrameworkAssemblyReferences =
    { FrameworkVersions : string list
      AssemblyName : string }
      
[<System.Obsolete("Use Fake.DotNet.NuGet.NuGet instead")>]
type NugetSymbolPackage =
    /// Do not build symbol packages
    | None = 0
    /// Build a symbol package using a project file, if provided
    | ProjectFile = 1
    /// Build a symbol package using the nuspec file
    | Nuspec = 2
    
[<System.Obsolete("Use Fake.DotNet.NuGet.NuGet instead")>]
/// Nuget parameter type
[<CLIMutable>]
type NuGetParams = 
    { ToolPath : string
      TimeOut : TimeSpan
      Version : string
      Authors : string list
      Project : string
      Title : string
      Summary : string
      Description : string
      Tags : string
      ReleaseNotes : string
      Copyright : string
      WorkingDir : string
      OutputPath : string
      PublishUrl : string
      AccessKey : string
      SymbolPublishUrl: string
      SymbolAccessKey: string
      NoDefaultExcludes : bool
      NoPackageAnalysis : bool
      ProjectFile : string
      Dependencies : NugetDependencies
      DependenciesByFramework : NugetFrameworkDependencies list
      References : NugetReferences
      ReferencesByFramework : NugetFrameworkReferences list
      FrameworkAssemblies : NugetFrameworkAssemblyReferences list
      IncludeReferencedProjects : bool
      PublishTrials : int
      Publish : bool
      SymbolPackage : NugetSymbolPackage
      Properties : list<string * string>
      Files : list<string*string option*string option>
      Language : string}
      
[<System.Obsolete("Use Fake.DotNet.NuGet.NuGet instead")>]
/// NuGet default parameters  
let NuGetDefaults() = 
    { ToolPath = findNuget (currentDirectory @@ "tools" @@ "NuGet")
      TimeOut = TimeSpan.FromMinutes 5.
      Version = 
          if not isLocalBuild then buildVersion
          else "0.1.0.0"
      Authors = []
      Project = ""
      Title = ""
      Summary = null
      ProjectFile = null
      Description = null
      Tags = null
      ReleaseNotes = null
      Copyright = null
      Dependencies = []
      DependenciesByFramework = []
      References = []
      ReferencesByFramework = []
      FrameworkAssemblies = []
      IncludeReferencedProjects = false
      OutputPath = "./NuGet"
      WorkingDir = "./NuGet"
      PublishUrl = "https://www.nuget.org/api/v2/package"
      AccessKey = null
      SymbolPublishUrl = null
      SymbolAccessKey = null
      NoDefaultExcludes = false
      NoPackageAnalysis = false
      PublishTrials = 5
      Publish = false
      SymbolPackage = NugetSymbolPackage.ProjectFile
      Properties = []
      Files = []
      Language = null }
      
[<System.Obsolete("Use Fake.DotNet.NuGet.NuGet instead")>]
/// Creates a string which tells NuGet that you require exactly this package version.
let RequireExactly version = sprintf "[%s]" version

[<System.Obsolete("Use Fake.DotNet.NuGet.NuGet instead")>]
let private packageFileName parameters = sprintf "%s.%s.nupkg" parameters.Project parameters.Version


[<System.Obsolete("Use Fake.DotNet.NuGet.NuGet instead")>]
/// Gets the version no. for a given package in the deployments folder
let GetPackageVersion deploymentsDir package = 
    try
        if Directory.Exists deploymentsDir |> not then 
            failwithf "Package %s was not found, because the deployment directory %s doesn't exist." package deploymentsDir
        let version = 
            let dirs = Directory.GetDirectories(deploymentsDir, sprintf "%s.*" package)
            if Seq.isEmpty dirs then failwithf "Package %s was not found." package
            let folder = Seq.head dirs 
            let index = folder.LastIndexOf package + package.Length + 1
            if index < folder.Length then
                folder.Substring index
            else
                let nuspec = Directory.GetFiles(folder, sprintf "%s.nuspec" package) |> Seq.head
                let doc = System.Xml.Linq.XDocument.Load(nuspec)
                let vers = doc.Descendants(XName.Get("version", doc.Root.Name.NamespaceName))
                (Seq.head vers).Value
               
        logfn "Version %s found for package %s" version package
        version
    with
    | exn -> new Exception("Could not detect package version for " + package, exn) |> raise
<<<<<<< HEAD
    
[<System.Obsolete("Use Fake.DotNet.NuGet.NuGet instead")>]
let private replaceAccessKey key (text : string) = 
    if isNullOrEmpty key then text
    else text.Replace(key, "PRIVATEKEY")
    
[<System.Obsolete("Use Fake.DotNet.NuGet.NuGet instead")>]
=======

let private replaceAccessKeys parameters (text:string) =
    let replaceKey key (str:string) =
        if isNullOrEmpty key then str
        else str.Replace(key, "PRIVATEKEY")

    text |> (replaceKey parameters.AccessKey >> replaceKey parameters.SymbolAccessKey)

>>>>>>> 1ada6a9c
let private createNuSpecFromTemplate parameters (templateNuSpec:FileInfo) =
    let specFile = parameters.WorkingDir @@ (templateNuSpec.Name.Replace("nuspec", "") + parameters.Version + ".nuspec")
                    |> FullName
    tracefn "Creating .nuspec file at %s" specFile

    templateNuSpec.CopyTo(specFile, true) |> ignore

    let getFrameworkGroup (frameworkTags : (string * string) seq) =
        frameworkTags
        |> Seq.map (fun (frameworkVersion, tags) ->
                    if isNullOrEmpty frameworkVersion then sprintf "<group>%s</group>" tags
                    else sprintf "<group targetFramework=\"%s\">%s</group>" frameworkVersion tags)
        |> toLines

    let getGroup items toTags =
        if items = [] then ""
        else sprintf "<group>%s</group>" (items |> toTags)

    let getReferencesTags references = 
        references
        |> Seq.map (fun assembly -> sprintf "<reference file=\"%s\" />" assembly)
        |> toLines
    
    let references = getGroup parameters.References getReferencesTags
    
    let referencesByFramework = 
        parameters.ReferencesByFramework
        |> Seq.map (fun x -> (x.FrameworkVersion, getReferencesTags x.References))
        |> getFrameworkGroup

    let referencesXml = sprintf "<references>%s</references>" (references + referencesByFramework)
    
    let getFrameworkAssemblyTags references =
        references
        |> Seq.map (fun x ->
                    if x.FrameworkVersions = [] then sprintf "<frameworkAssembly assemblyName=\"%s\" />" x.AssemblyName
                    else sprintf "<frameworkAssembly assemblyName=\"%s\" targetFramework=\"%s\" />" x.AssemblyName (x.FrameworkVersions |> separated ", "))
        |> toLines

    let frameworkAssembliesXml =
        if parameters.FrameworkAssemblies = [] then ""
        else sprintf "<frameworkAssemblies>%s</frameworkAssemblies>" (parameters.FrameworkAssemblies |> getFrameworkAssemblyTags)

    let getDependenciesTags dependencies = 
        dependencies
        |> Seq.map (fun (package, version) -> sprintf "<dependency id=\"%s\" version=\"%s\" />" package version)
        |> toLines
    
    let dependencies = getGroup parameters.Dependencies getDependenciesTags
    
    let dependenciesByFramework = 
        parameters.DependenciesByFramework
        |> Seq.map (fun x -> (x.FrameworkVersion, getDependenciesTags x.Dependencies))
        |> getFrameworkGroup
    
    let dependenciesXml = sprintf "<dependencies>%s</dependencies>" (dependencies + dependenciesByFramework)
    
    let filesTags =
        parameters.Files
        |> Seq.map (fun (source, target, exclude) -> 
            let excludeStr = 
                if exclude.IsSome then sprintf " exclude=\"%s\"" exclude.Value
                else String.Empty
            let targetStr = 
                if target.IsSome then sprintf " target=\"%s\"" target.Value
                else String.Empty

            sprintf "<file src=\"%s\"%s%s />" source targetStr excludeStr)
        |> toLines

    let filesXml = sprintf "<files>%s</files>" filesTags
    
    let xmlEncode (notEncodedText : string) = 
        if System.String.IsNullOrWhiteSpace notEncodedText then ""
        else XText(notEncodedText).ToString().Replace("ß","&szlig;")

    let toSingleLine (text:string) =
        if text = null then null 
        else text.Replace("\r", "").Replace("\n", "").Replace("  ", " ")
               
    let replacements = 
        [ "@build.number@", parameters.Version
          "@title@", parameters.Title
          "@authors@", parameters.Authors |> separated ", "
          "@project@", parameters.Project
          "@summary@", parameters.Summary |> toSingleLine
          "@description@", parameters.Description |> toSingleLine
          "@tags@", parameters.Tags
          "@releaseNotes@", parameters.ReleaseNotes
          "@copyright@", parameters.Copyright
          "@language@", parameters.Language
        ]
        |> List.map (fun (placeholder, replacement) -> placeholder, xmlEncode replacement)
        |> List.append [ "@dependencies@", dependenciesXml
                         "@references@", referencesXml
                         "@frameworkAssemblies@", frameworkAssembliesXml
                         "@files@", filesXml ]
    
    processTemplates replacements [ specFile ]
    tracefn "Created nuspec file %s" specFile
    specFile
    
[<System.Obsolete("Use Fake.DotNet.NuGet.NuGet instead")>]
let private createNuSpecFromTemplateIfNotProjFile parameters nuSpecOrProjFile = 
    let nuSpecOrProjFileInfo = fileInfo nuSpecOrProjFile
    match nuSpecOrProjFileInfo.Extension.ToLower().EndsWith("proj") with
    | true -> None
    | false -> Some (createNuSpecFromTemplate parameters nuSpecOrProjFileInfo)
    
    
[<System.Obsolete("Use Fake.DotNet.NuGet.NuGet instead")>]
let private propertiesParam = function 
    | [] -> ""
    | lst -> 
        "-Properties " + (lst
                          |> List.map (fun p -> (fst p) + "=\"" + (snd p) + "\"")
                          |> String.concat ";")

[<System.Obsolete("Use Fake.DotNet.NuGet.NuGet instead")>]
/// Creates a NuGet package without templating (including symbols package if enabled)
let private pack parameters nuspecFile =
    let nuspecFile = FullName nuspecFile
    let properties = propertiesParam parameters.Properties
    let outputPath = (FullName(parameters.OutputPath.TrimEnd('\\').TrimEnd('/')))
    let packageAnalysis = if parameters.NoPackageAnalysis then "-NoPackageAnalysis" else ""
    let defaultExcludes = if parameters.NoDefaultExcludes then "-NoDefaultExcludes" else ""
    let includeReferencedProjects = if parameters.IncludeReferencedProjects then "-IncludeReferencedProjects" else ""
    
    if Directory.Exists parameters.OutputPath |> not then 
        failwithf "OutputDir %s does not exist." parameters.OutputPath

    let execute args =
        let result =
            ExecProcessAndReturnMessages (fun info ->
                info.FileName <- parameters.ToolPath
                info.WorkingDirectory <- FullName parameters.WorkingDir
                info.Arguments <- args) parameters.TimeOut
        if result.ExitCode <> 0 || result.Errors.Count > 0 then failwithf "Error during NuGet package creation. %s %s\r\n%s" parameters.ToolPath args (toLines result.Errors)

    match parameters.SymbolPackage with
    | NugetSymbolPackage.ProjectFile ->
        if not (isNullOrEmpty parameters.ProjectFile) then
            sprintf "pack -Symbols -Version %s -OutputDirectory \"%s\" \"%s\" %s %s %s %s"
                parameters.Version outputPath (FullName parameters.ProjectFile) packageAnalysis defaultExcludes includeReferencedProjects properties
            |> execute
        sprintf "pack -Version %s -OutputDirectory \"%s\" \"%s\" %s %s %s %s"
            parameters.Version outputPath nuspecFile packageAnalysis defaultExcludes includeReferencedProjects properties
        |> execute
    | NugetSymbolPackage.Nuspec ->
        sprintf "pack -Symbols -Version %s -OutputDirectory \"%s\" \"%s\" %s %s %s %s"
            parameters.Version outputPath nuspecFile packageAnalysis defaultExcludes includeReferencedProjects properties
        |> execute
    | _ ->
        sprintf "pack -Version %s -OutputDirectory \"%s\" \"%s\" %s %s %s %s"
            parameters.Version outputPath nuspecFile packageAnalysis defaultExcludes includeReferencedProjects properties
        |> execute
    
    
[<System.Obsolete("Use Fake.DotNet.NuGet.NuGet instead")>]
/// push package (and try again if something fails)
let rec private publish parameters = 
    let tracing = enableProcessTracing
    enableProcessTracing <- false

    // Newer NuGet requires source to be always specified, so if PublishUrl is empty,
    // ignore symbol source - the produced source is broken anyway.
    let normalize str = if isNullOrEmpty str then None else Some str
    let source = match parameters.PublishUrl |> normalize, parameters.SymbolPublishUrl |> normalize with
                 | None, _                     -> ""
                 | Some source, None           -> sprintf "-source %s" source
                 | Some source, Some symSource -> sprintf "-source %s -SymbolSource %s -SymbolApiKey %s"
                                                          source symSource parameters.SymbolAccessKey

    let args = sprintf "push \"%s\" %s %s" (parameters.OutputPath @@ packageFileName parameters |> FullName)
                                           parameters.AccessKey source
    tracefn "%s %s in WorkingDir: %s Trials left: %d" parameters.ToolPath (replaceAccessKeys parameters args)
                                                      (FullName parameters.WorkingDir) parameters.PublishTrials
    try 
        let result = 
            ExecProcess (fun info -> 
                info.FileName <- parameters.ToolPath
                info.WorkingDirectory <- FullName parameters.WorkingDir
                info.Arguments <- args) parameters.TimeOut
        enableProcessTracing <- tracing
        if result <> 0 then failwithf "Error during NuGet push. %s %s" parameters.ToolPath args
    with exn -> 
        if parameters.PublishTrials > 0 then publish { parameters with PublishTrials = parameters.PublishTrials - 1 }
        else raise exn
        
[<System.Obsolete("Use Fake.DotNet.NuGet.NuGet instead")>]
/// push package to symbol server (and try again if something fails)
let rec private publishSymbols parameters = 
    let tracing = enableProcessTracing
    enableProcessTracing <- false
    let args = 
        sprintf "push -source %s \"%s\" %s" parameters.PublishUrl (packageFileName parameters) parameters.AccessKey

    tracefn "%s %s in WorkingDir: %s Trials left: %d" parameters.ToolPath (replaceAccessKeys parameters args)
        (FullName parameters.WorkingDir) parameters.PublishTrials
    try 
        let result = 
            ExecProcess (fun info -> 
                info.FileName <- parameters.ToolPath
                info.WorkingDirectory <- FullName parameters.WorkingDir
                info.Arguments <- args) parameters.TimeOut
        enableProcessTracing <- tracing
        if result <> 0 then failwithf "Error during NuGet symbol push. %s %s" parameters.ToolPath args
    with exn -> 
        if parameters.PublishTrials > 0 then publish { parameters with PublishTrials = parameters.PublishTrials - 1 }
        else raise exn
        
[<System.Obsolete("Use Fake.DotNet.NuGet.NuGet instead")>]
/// Creates a new NuGet package based on the given .nuspec or project file.
/// The .nuspec / projectfile is passed as-is (no templating is performed)
/// ## Parameters
/// 
///  - `setParams` - Function used to manipulate the default NuGet parameters.
///  - `nuspecOrProjectFile` - The .nuspec or project file name.
let NuGetPackDirectly setParams nuspecOrProjectFile =
    use __ = traceStartTaskUsing "NuGetPackDirectly" nuspecOrProjectFile
    let parameters = NuGetDefaults() |> setParams
    try
         pack parameters nuspecOrProjectFile
    with exn ->
        (if exn.InnerException <> null then exn.Message + "\r\n" + exn.InnerException.Message
         else exn.Message)
        |> replaceAccessKeys parameters
        |> failwith

[<System.Obsolete("Use Fake.DotNet.NuGet.NuGet instead")>]
/// Creates a new NuGet package based on the given .nuspec or project file.
/// Template parameter substitution is performed when passing a .nuspec
/// ## Parameters
/// 
///  - `setParams` - Function used to manipulate the default NuGet parameters.
///  - `nuspecOrProjectFile` - The .nuspec or project file name.
let NuGetPack setParams nuspecOrProjectFile =
    use __ = traceStartTaskUsing "NuGetPack" nuspecOrProjectFile
    let parameters = NuGetDefaults() |> setParams
    try
        match (createNuSpecFromTemplateIfNotProjFile parameters nuspecOrProjectFile) with
        | Some nuspecTemplateFile -> 
            pack parameters nuspecTemplateFile
            DeleteFile nuspecTemplateFile
        | None -> pack parameters nuspecOrProjectFile
    with exn ->
        (if exn.InnerException <> null then exn.Message + "\r\n" + exn.InnerException.Message
         else exn.Message)
        |> replaceAccessKeys parameters
        |> failwith

[<System.Obsolete("Use Fake.DotNet.NuGet.NuGet instead")>]
/// Publishes a NuGet package to the nuget server.
/// ## Parameters
/// 
///  - `setParams` - Function used to manipulate the default NuGet parameters.
let NuGetPublish setParams = 
    let parameters = NuGetDefaults() |> setParams
    use __ = traceStartTaskUsing "NuGet-Push" (packageFileName parameters)
    try
        publish parameters
    with exn ->
<<<<<<< HEAD
        if exn.InnerException <> null then exn.Message + "\r\n" + exn.InnerException.Message else exn.Message
        |> replaceAccessKey parameters.AccessKey
=======
        (if exn.InnerException <> null then exn.Message + "\r\n" + exn.InnerException.Message
         else exn.Message)
        |> replaceAccessKeys parameters
>>>>>>> 1ada6a9c
        |> failwith
    
[<System.Obsolete("Use Fake.DotNet.NuGet.NuGet instead")>]
/// Creates a new NuGet package, and optionally publishes it.
/// Template parameter substitution is performed when passing a .nuspec
/// ## Parameters
/// 
///  - `setParams` - Function used to manipulate the default NuGet parameters.
///  - `nuspecOrProjectFile` - The .nuspec file name.
let NuGet setParams nuspecOrProjectFile = 
    use __ = traceStartTaskUsing "NuGet" nuspecOrProjectFile
    let parameters = NuGetDefaults() |> setParams
    try 
        match (createNuSpecFromTemplateIfNotProjFile parameters nuspecOrProjectFile) with
        | Some nuspecTemplateFile -> 
            pack parameters nuspecTemplateFile
            DeleteFile nuspecTemplateFile
        | None -> pack parameters nuspecOrProjectFile

        if parameters.Publish then 
            publish parameters
            if parameters.ProjectFile <> null then publishSymbols parameters
    with exn -> 
        (if exn.InnerException <> null then exn.Message + "\r\n" + exn.InnerException.Message
         else exn.Message)
        |> replaceAccessKeys parameters
        |> failwith

[<System.Obsolete("Use Fake.DotNet.NuGet.NuGet instead")>]
/// NuSpec metadata type
type NuSpecPackage = 
    { Id : string
      Version : string
      Authors : string
      Owners : string
      Url : string
      IsLatestVersion : bool
      Created : DateTime
      Published : DateTime
      PackageHash : string
      PackageHashAlgorithm : string
      LicenseUrl : string
      ProjectUrl : string
      RequireLicenseAcceptance : bool
      Description : string
      Language : string
      ReleaseNotes : string
      Tags : string }
    member x.Name = sprintf "%s %s" x.Id x.Version
    override x.ToString() = x.Name
    member x.DirectoryName = sprintf "%s.%s" x.Id x.Version
    member x.FileName = sprintf "%s.%s.nupkg" x.Id x.Version
    
[<System.Obsolete("Use Fake.DotNet.NuGet.NuGet instead")>]
/// Parses nuspec metadata from a nuspec file.
/// ## Parameters
/// 
///  - `nuspec` - The .nuspec file content.
let getNuspecProperties (nuspec : string) = 
    let doc = XMLDoc nuspec
    
    let namespaces = 
        [ "x", "http://schemas.microsoft.com/packaging/2010/07/nuspec.xsd"
          "y", "http://schemas.microsoft.com/packaging/2011/08/nuspec.xsd" 
          "default", ""
          "inDoc", doc.DocumentElement.NamespaceURI
          ]
    
    let getValue name = 
        let getWith ns = 
            try 
                doc
                |> XPathValue (sprintf "%s:metadata/%s:%s" ns ns name) namespaces
                |> Some
            with exn -> None
        namespaces
        |> Seq.map fst
        |> Seq.tryPick (fun ns -> getWith ns)
        |> (fun x -> 
        if x.IsSome then x.Value
        else "")
    
    { Id = getValue "id"
      Version = getValue "version"
      Authors = getValue "authors"
      Owners = getValue "owners"
      LicenseUrl = getValue "licenseUrl"
      ProjectUrl = getValue "projectUrl"
      RequireLicenseAcceptance = (getValue "requireLicenseAcceptance").ToLower() = "true"
      Description = getValue "description"
      Language = getValue "language"
      Tags = getValue "tags"
      ReleaseNotes = getValue "releaseNotes"
      Url = String.Empty
      IsLatestVersion = false
      Created = DateTime.MinValue
      Published = DateTime.MinValue
      PackageHash = String.Empty
      PackageHashAlgorithm = String.Empty
    }
    
[<System.Obsolete("Use Fake.DotNet.NuGet.NuGet instead")>]
/// Returns the NuGet meta data from the given package file name.
/// ## Parameters
/// 
///  - `packageFileName` - The .nuspec package file name.
let GetMetaDataFromPackageFile packageFileName = 
    packageFileName
    |> ZipHelper.UnzipFirstMatchingFileInMemory(fun ze -> ze.Name.EndsWith ".nuspec")
    |> getNuspecProperties
    
[<System.Obsolete("Use Fake.DotNet.NuGet.NuGet instead")>]
/// Default NuGet feed
let feedUrl = "http://go.microsoft.com/fwlink/?LinkID=206669"

[<System.Obsolete("Use Fake.DotNet.NuGet.NuGet instead")>]
let private webClient = new System.Net.WebClient()

[<System.Obsolete("Use Fake.DotNet.NuGet.NuGet instead")>]
/// [omit]
let discoverRepoUrl = 
    lazy (let resp = webClient.DownloadString(feedUrl)
          let doc = XMLDoc resp
          doc.["service"].GetAttribute("xml:base"))

[<System.Obsolete("Use Fake.DotNet.NuGet.NuGet instead")>]
/// [omit]
let getRepoUrl() = discoverRepoUrl.Force()

[<System.Obsolete("Use Fake.DotNet.NuGet.NuGet instead")>]
/// [omit]
let extractFeedPackageFromXml (entry : Xml.XmlNode) = 
    let properties = entry.["m:properties"]
    let property name = 
        let p = properties.["d:" + name]
        if p = null || p.IsEmpty then "" else p.InnerText
    let boolProperty name = (property name).ToLower() = "true"
    let author = entry.["author"].InnerText
    let dateTimeProperty name = DateTime.Parse(property name)
    { Id = entry.["title"].InnerText
      Version = property "Version"
      Description = property "Description"
      IsLatestVersion = boolProperty "IsLatestVersion"
      Authors = author
      Owners = author
      Language = property "Language"
      Tags = property "Tags"
      ReleaseNotes = property "ReleaseNotes"
      ProjectUrl = property "ProjectUrl"
      LicenseUrl = property "LicenseUrl"
      RequireLicenseAcceptance = boolProperty "RequireLicenseAcceptance"
      PackageHash = property "PackageHash"
      PackageHashAlgorithm = property "PackageHashAlgorithm"
      Created = dateTimeProperty "Created"
      Published = dateTimeProperty "Published"
      Url = entry.["content"].GetAttribute("src") }

[<System.Obsolete("Use Fake.DotNet.NuGet.NuGet instead")>]
/// [omit]
let getPackage (repoUrl:string) packageName version = 
    let url : string = repoUrl.TrimEnd('/') + "/Packages(Id='" + packageName + "',Version='" + version + "')"
    let resp = webClient.DownloadString(url)
    let doc = XMLDoc resp
    extractFeedPackageFromXml doc.["entry"]
    
[<System.Obsolete("Use Fake.DotNet.NuGet.NuGet instead")>]
/// [omit]
let getFeedPackagesFromUrl (url : string) = 
    let resp = webClient.DownloadString(url)
    let doc = XMLDoc resp
    [ for entry in doc.["feed"].GetElementsByTagName("entry") -> extractFeedPackageFromXml entry ]
    
[<System.Obsolete("Use Fake.DotNet.NuGet.NuGet instead")>]
/// [omit]
let getLatestPackage (repoUrl:string) packageName = 
    repoUrl.TrimEnd('/') + "/Packages()?$filter=(Id%20eq%20'" + packageName + "')%20and%20IsLatestVersion"
    |> getFeedPackagesFromUrl
    |> Seq.head
    
[<System.Obsolete("Use Fake.DotNet.NuGet.NuGet instead")>]
/// [omit]
let downloadPackage targetDir (package : NuSpecPackage) = 
    ensureDirectory targetDir
    let targetFileName = targetDir @@ package.FileName
    tracefn "Downloading package %s %s from %s and saving it to %s" package.Id package.Version package.Url 
        targetFileName
    webClient.DownloadFile(package.Url, targetFileName)
    targetFileName
    
[<System.Obsolete("Use Fake.DotNet.NuGet.NuGet instead")>]
/// [omit]
let argList name values =
    values
    |> Seq.collect (fun v -> ["-" + name; sprintf @"""%s""" v])
    |> String.concat " "

    
[<System.Obsolete("Use Fake.DotNet.NuGet.NuGet instead")>]
/// Returns the dependencies from specified packages.config file
let getDependencies (packagesFile:string) =
    let xname = XName.op_Implicit
    let attribute name (e:XElement) =
        match e.Attribute (xname name) with
        | null -> ""
        | a -> a.Value

    let doc = 
        XDocument.Load packagesFile
    [for package in doc.Descendants (xname"package") ->
        attribute "id" package, attribute "version" package ]<|MERGE_RESOLUTION|>--- conflicted
+++ resolved
@@ -145,16 +145,8 @@
         version
     with
     | exn -> new Exception("Could not detect package version for " + package, exn) |> raise
-<<<<<<< HEAD
-    
-[<System.Obsolete("Use Fake.DotNet.NuGet.NuGet instead")>]
-let private replaceAccessKey key (text : string) = 
-    if isNullOrEmpty key then text
-    else text.Replace(key, "PRIVATEKEY")
-    
-[<System.Obsolete("Use Fake.DotNet.NuGet.NuGet instead")>]
-=======
-
+
+[<System.Obsolete("Use Fake.DotNet.NuGet.NuGet instead")>]
 let private replaceAccessKeys parameters (text:string) =
     let replaceKey key (str:string) =
         if isNullOrEmpty key then str
@@ -162,7 +154,7 @@
 
     text |> (replaceKey parameters.AccessKey >> replaceKey parameters.SymbolAccessKey)
 
->>>>>>> 1ada6a9c
+[<System.Obsolete("Use Fake.DotNet.NuGet.NuGet instead")>]
 let private createNuSpecFromTemplate parameters (templateNuSpec:FileInfo) =
     let specFile = parameters.WorkingDir @@ (templateNuSpec.Name.Replace("nuspec", "") + parameters.Version + ".nuspec")
                     |> FullName
@@ -425,14 +417,8 @@
     try
         publish parameters
     with exn ->
-<<<<<<< HEAD
         if exn.InnerException <> null then exn.Message + "\r\n" + exn.InnerException.Message else exn.Message
-        |> replaceAccessKey parameters.AccessKey
-=======
-        (if exn.InnerException <> null then exn.Message + "\r\n" + exn.InnerException.Message
-         else exn.Message)
         |> replaceAccessKeys parameters
->>>>>>> 1ada6a9c
         |> failwith
     
 [<System.Obsolete("Use Fake.DotNet.NuGet.NuGet instead")>]
