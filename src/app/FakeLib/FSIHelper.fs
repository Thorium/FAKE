﻿[<AutoOpen>]
/// Contains helper functions which allow to interact with the F# Interactive.
module Fake.FSIHelper

open System
open System.IO
open System.Linq
open System.Diagnostics
open System.Threading

let private FSIPath = @".\tools\FSharp\;.\lib\FSharp\;[ProgramFilesX86]\Microsoft SDKs\F#\3.1\Framework\v4.0;[ProgramFilesX86]\Microsoft SDKs\F#\3.0\Framework\v4.0;[ProgramFiles]\Microsoft F#\v4.0\;[ProgramFilesX86]\Microsoft F#\v4.0\;[ProgramFiles]\FSharp-2.0.0.0\bin\;[ProgramFilesX86]\FSharp-2.0.0.0\bin\;[ProgramFiles]\FSharp-1.9.9.9\bin\;[ProgramFilesX86]\FSharp-1.9.9.9\bin\"

/// The path to the F# Interactive tool.
let fsiPath =
    let ev = environVar "FSI"
    if not (isNullOrEmpty ev) then ev else
    if isUnix then
        let paths = appSettings "FSIPath" FSIPath
        // The standard name on *nix is "fsharpi"
        match tryFindFile paths "fsharpi" with
        | Some file -> file
        | None -> 
        // The early F# 2.0 name on *nix was "fsi"
        match tryFindFile paths "fsi" with
        | Some file -> file
        | None -> "fsharpi"
    else
        let dir = Path.GetDirectoryName fullAssemblyPath
        let fi = fileInfo (Path.Combine(dir, "fsi.exe"))
        if fi.Exists then fi.FullName else
        findPath "FSIPath" FSIPath "fsi.exe"

type FsiArgs =
    FsiArgs of options:string list * scriptPath:string * scriptArgs:string list with
    static member parse (args:string array) =
        //Find first arg that does not start with - (as these are fsi options that precede the fsx).
        match args |> Array.tryFindIndex (fun arg -> arg.StartsWith("-") = false) with
        | Some(i) ->
            let fsxPath = args.[i]
            if fsxPath.EndsWith(".fsx", StringComparison.InvariantCultureIgnoreCase) then
                let fsiOpts = if i > 0 then args.[0..i-1] else [||]
                let scriptArgs = if args.Length > (i+1) then args.[i+1..] else [||]
                Choice1Of2(FsiArgs(fsiOpts |> List.ofArray, fsxPath, scriptArgs |> List.ofArray))
            else Choice2Of2(sprintf "Expected argument %s to be the build script path, but it does not have the .fsx extension." fsxPath) 
        | None -> Choice2Of2("Unable to locate the build script path.") 
    
let private FsiStartInfo workingDirectory (FsiArgs(fsiOptions, scriptPath, scriptArgs)) environmentVars =
    (fun (info: ProcessStartInfo) ->
        info.FileName <- fsiPath
        info.Arguments <- String.concat " " (fsiOptions @ [scriptPath] @ scriptArgs)
        info.WorkingDirectory <- workingDirectory
        let setVar k v =
            info.EnvironmentVariables.[k] <- v
        for (k, v) in environmentVars do
            setVar k v
        setVar "MSBuild"  msBuildExe
        setVar "GIT" Git.CommandHelper.gitPath
        setVar "FSI" fsiPath)

/// Creates a ProcessStartInfo which is configured to the F# Interactive.
let fsiStartInfo script workingDirectory args info =
    FsiStartInfo workingDirectory (FsiArgs([], script, [])) args info

/// Run the given buildscript with fsi.exe
let executeFSI workingDirectory script args =
    let (result, messages) =
        ExecProcessRedirected
            (fsiStartInfo script workingDirectory args)
            TimeSpan.MaxValue
    Thread.Sleep 1000
    (result, messages)

/// Run the given build script with fsi.exe and allows for extra arguments to FSI.
let executeFSIWithArgs workingDirectory script extraFsiArgs args =
    let result = ExecProcess (FsiStartInfo workingDirectory (FsiArgs(extraFsiArgs, script, [])) args) TimeSpan.MaxValue
    Thread.Sleep 1000
    result = 0

<<<<<<< HEAD
/// Run the given buildscript with fsi.exe at the given working directory.  Provides full access to Fsi options and args.
let runBuildScriptWithFsiArgsAt workingDirectory printDetails (FsiArgs(fsiOptions, script, scriptArgs)) args =
=======
/// Run the given build script with fsi.exe and allows for extra arguments to the script. Returns output.
let executeFSIWithScriptArgsAndReturnMessages workingDirectory script (scriptArgs: string[]) =
    let (result, messages) =
        ExecProcessRedirected (fun si ->
            FsiStartInfo script workingDirectory [] Seq.empty si
            si.Arguments <- si.Arguments + " " + (String.Join (" ", scriptArgs)))
            TimeSpan.MaxValue
    Thread.Sleep 1000
    (result, messages)

/// Run the given buildscript with fsi.exe at the given working directory.
let runBuildScriptAt workingDirectory printDetails script extraFsiArgs args =
>>>>>>> 4ef64091
    if printDetails then traceFAKE "Running Buildscript: %s" script
    let result = ExecProcess (FsiStartInfo workingDirectory (FsiArgs(fsiOptions, script, scriptArgs)) args) System.TimeSpan.MaxValue
    Thread.Sleep 1000
    result = 0

/// Run the given buildscript with fsi.exe at the given working directory.
let runBuildScriptAt workingDirectory printDetails script extraFsiArgs args =
    runBuildScriptWithFsiArgsAt workingDirectory printDetails (FsiArgs(extraFsiArgs, script, [])) args

/// Run the given buildscript with fsi.exe
let runBuildScript printDetails script extraFsiArgs args =
    runBuildScriptAt "" printDetails script extraFsiArgs args<|MERGE_RESOLUTION|>--- conflicted
+++ resolved
@@ -1,4 +1,5 @@
-﻿[<AutoOpen>]
+﻿
+[<AutoOpen>]
 /// Contains helper functions which allow to interact with the F# Interactive.
 module Fake.FSIHelper
 
@@ -76,23 +77,17 @@
     Thread.Sleep 1000
     result = 0
 
-<<<<<<< HEAD
-/// Run the given buildscript with fsi.exe at the given working directory.  Provides full access to Fsi options and args.
-let runBuildScriptWithFsiArgsAt workingDirectory printDetails (FsiArgs(fsiOptions, script, scriptArgs)) args =
-=======
 /// Run the given build script with fsi.exe and allows for extra arguments to the script. Returns output.
 let executeFSIWithScriptArgsAndReturnMessages workingDirectory script (scriptArgs: string[]) =
     let (result, messages) =
         ExecProcessRedirected (fun si ->
-            FsiStartInfo script workingDirectory [] Seq.empty si
-            si.Arguments <- si.Arguments + " " + (String.Join (" ", scriptArgs)))
+            FsiStartInfo "" (FsiArgs([], script, scriptArgs |> List.ofArray)) [] si)
             TimeSpan.MaxValue
     Thread.Sleep 1000
     (result, messages)
 
-/// Run the given buildscript with fsi.exe at the given working directory.
-let runBuildScriptAt workingDirectory printDetails script extraFsiArgs args =
->>>>>>> 4ef64091
+/// Run the given buildscript with fsi.exe at the given working directory.  Provides full access to Fsi options and args.
+let runBuildScriptWithFsiArgsAt workingDirectory printDetails (FsiArgs(fsiOptions, script, scriptArgs)) args =
     if printDetails then traceFAKE "Running Buildscript: %s" script
     let result = ExecProcess (FsiStartInfo workingDirectory (FsiArgs(fsiOptions, script, scriptArgs)) args) System.TimeSpan.MaxValue
     Thread.Sleep 1000
