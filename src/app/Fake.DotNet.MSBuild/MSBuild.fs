﻿namespace Fake.DotNet

open System
open System.IO
open System.Text
open System.Xml.Linq
open Fake.Core
open Fake.IO
open Fake.IO.FileSystemOperators
open Fake.IO.Globbing.Operators

/// <summary>
/// A type to represent MSBuild project files.
/// </summary>
type MSBuildProject = XDocument

/// <summary>
/// An exception type to signal build errors.
/// </summary>
exception MSBuildException of string * list<string> with
    override x.ToString() =
        x.Data0.ToString()
        + Environment.NewLine
        + (String.separated Environment.NewLine x.Data1)

type MSBuildEntry = { Version: string; Paths: string list }

/// MSBuild verbosity option
type MSBuildVerbosity =
    | Quiet
    | Minimal
    | Normal
    | Detailed
    | Diagnostic

/// <summary>
/// MSBuild log option
/// See <a href="https://docs.microsoft.com/en-us/visualstudio/msbuild/msbuild-command-line-reference?view=vs-2015">
/// msbuild-command-line-reference</a>
/// </summary>
type MSBuildLogParameter =
    /// Determines whether the build log is appended to the log file or overwrites it. When you set the switch,
    /// the build log is appended to the log file. When the switch is not present, the contents of an existing
    /// log file are overwritten. If you include the append switch, no matter whether it is set to true or false,
    /// the log is appended. If you do not include the append switch, the log is overwritten.
    | Append
    /// Show the time that’s spent in tasks, targets, and projects.
    | PerformanceSummary
    /// Show the error and warning summary at the end.
    | Summary
    /// Don't show the error and warning summary at the end.
    | NoSummary
    /// Show only errors.
    | ErrorsOnly
    /// Show only warnings.
    | WarningsOnly
    /// Don't show the list of items and properties that would appear at the start of each project build if the
    /// verbosity level is set to <c>diagnostic</c>.
    | NoItemAndPropertyList
    /// Show <c>TaskCommandLineEvent</c> messages.
    | ShowCommandLine
    /// Show the timestamp as a prefix to any message.
    | ShowTimestamp
    /// Show the event ID for each started event, finished event, and message.
    | ShowEventId
    /// Don't align the text to the size of the console buffer.
    | ForceNoAlign
    /// Use the default console colors for all logging messages.
    | DisableConsoleColor
    /// Undocumented switch to force ansi colors.
    | ForceConsoleColor
    /// Disable the multiprocessor logging style of output when running in non-multiprocessor mode.
    | DisableMPLogging
    /// Enable the multiprocessor logging style even when running in non-multiprocessor mode.
    /// This logging style is on by default.
    | EnableMPLogging
    /// Other currently not supported parameter.
    | LogParameter of string

/// <summary>
/// A type for MSBuild configuration
/// </summary>
type MSBuildFileLoggerConfig =
    { Number: int
      Filename: string option
      Verbosity: MSBuildVerbosity option
      Parameters: MSBuildLogParameter list option }

/// <summary>
/// A type for MSBuild distributed logger configuration
/// </summary>
type MSBuildDistributedLoggerConfig =
    { ClassName: string option
      AssemblyPath: string
      Parameters: (string * string) list option }

type MSBuildLoggerConfig = MSBuildDistributedLoggerConfig

module private MSBuildExeFromVsWhere =
    open BlackFox.VsWhere
    open System.Diagnostics

    let private getAllVsPath () =
        VsInstances.getWithPackage "Microsoft.Component.MSBuild" false
        |> List.map (fun vs -> vs.InstallationPath)

    let private getAllMsBuildPaths vsPath =
        let msBuildDir = Path.Combine(vsPath, "MSBuild")

        if Directory.Exists(msBuildDir) then
            Directory.EnumerateDirectories(msBuildDir)
            |> Seq.map (fun dir -> Path.Combine(dir, "Bin", "MSBuild.exe"))
            |> Seq.choose (fun exe ->
                if File.Exists(exe) then
                    let v = FileVersionInfo.GetVersionInfo(exe)
                    Some(v.FileMajorPart, Path.GetDirectoryName(exe))
                else
                    None)
            |> List.ofSeq
        else
            []

    let private all =
        lazy
            (getAllVsPath ()
             |> List.collect getAllMsBuildPaths
             |> List.groupBy fst
             |> List.sortByDescending fst
             |> List.map (fun (v, dirs) ->
                 { Version = sprintf "%d.0" v
                   Paths = dirs |> List.map snd }))

    let getOrdered () : MSBuildEntry list = all.Value

module private MSBuildExe =
<<<<<<< HEAD
    let knownMSBuildEntries =
        [ { Version = "17.0"
            Paths =
              [ @"\Microsoft Visual Studio\2022\Enterprise\MSBuild\Current\Bin"
                @"\Microsoft Visual Studio\2022\Professional\MSBuild\Current\Bin"
                @"\Microsoft Visual Studio\2022\Community\MSBuild\Current\Bin"
                @"\MSBuild\Current\Bin"
                @"\Microsoft Visual Studio\2022\BuildTools\MSBuild\Current\Bin" ] }
          { Version = "16.0"
            Paths =
              [ @"\Microsoft Visual Studio\2019\Enterprise\MSBuild\Current\Bin"
                @"\Microsoft Visual Studio\2019\Professional\MSBuild\Current\Bin"
                @"\Microsoft Visual Studio\2019\Community\MSBuild\Current\Bin"
                @"\MSBuild\Current\Bin"
                @"\Microsoft Visual Studio\2019\BuildTools\MSBuild\Current\Bin" ] }
          { Version = "15.0"
            Paths =
              [ @"\Microsoft Visual Studio\2017\Enterprise\MSBuild\15.0\Bin"
                @"\Microsoft Visual Studio\2017\Professional\MSBuild\15.0\Bin"
                @"\Microsoft Visual Studio\2017\Community\MSBuild\15.0\Bin"
                @"\MSBuild\15.0\Bin"
                @"\Microsoft Visual Studio\2017\BuildTools\MSBuild\15.0\Bin" ] }
          { Version = "14.0"
            Paths = [ @"\MSBuild\14.0\Bin" ] }
          { Version = "12.0"
            Paths = [ @"\MSBuild\12.0\Bin"; @"\MSBuild\12.0\Bin\amd64" ] } ]

    let oldMSBuildLocations =
        [ @"c:\Windows\Microsoft.NET\Framework\v4.0.30319\"
          @"c:\Windows\Microsoft.NET\Framework\v4.0.30128\"
          @"c:\Windows\Microsoft.NET\Framework\v3.5\" ]

    let private toDict items =
        items |> Seq.map (fun f -> f.Version, f.Paths) |> Map.ofSeq

    let private getAllKnownPaths =
        (knownMSBuildEntries |> List.collect (fun m -> m.Paths)) @ oldMSBuildLocations

    /// <summary>
    /// Versions of Mono prior to this one have faulty implementations of MSBuild
    /// NOTE: in System.Version 5.0 &gt;= 5.0.0.0 is false while 5.0.0.0 &gt;= 5.0 is true...
    /// </summary>
    let monoVersionToUseMSBuildOn = Version("5.0")

    /// <summary>
    /// Tries to detect the right version of MSBuild.
    /// </summary>
    ///
    /// <list type="number">
    /// <item>
    /// On all OS's, we check a <c>MSBuild</c> environment variable which is either
    /// <list type="number">
    /// <item>
    /// a direct path to a file to use, or
    /// </item>
    /// <item>
    /// a directory that contains a file called
    /// <list type="number">
    /// <item>
    /// <c>msbuild</c> on non-Windows systems with mono &gt;= 5.0.0.0, or
    /// </item>
    /// <item>
    /// <c>xbuild</c> on non-Windows systems with mono &lt; 5.0.0.0,
    /// </item>
    /// <item>
    /// <c>MSBuild.exe</c> on Windows systems, or
    /// </item>
    /// </list>
    /// </item>
    /// <item>
    /// a tool that exists on the current PATH
    /// </item>
    /// </list>
    /// </item>
    /// <item>
    /// In addition, on non-Windows systems we check the current PATH for the following binaries, in this order:
    /// <list type="number">
    /// <item>
    /// Mono &gt;= 5.0.0.0: <c>msbuild</c>, <c>xbuild</c>
    /// </item>
    /// <item>
    /// Mono &lt; 5.0.0.0: <c>xbuild</c>, <c>msbuild</c>
    /// </item>
    /// <item>
    /// This is due to several known issues in the Mono &lt; 5.0 implementation of MSBuild.
    /// </item>
    /// </list>
    /// </item>
    /// <item>
    /// In addition, on Windows systems we
    /// <list type="number">
    /// <item>
    /// try to read the MSBuild tool location from the AppSettings file using a parameter named <c>MSBuild</c>,
    /// and finally
    /// </item>
    /// <item>
    /// if a <c>VisualStudioVersion</c> environment variable is specified, we try to use the specific MSBuild version,
    /// matching that Visual Studio version.
    /// </item>
    /// </list>
    /// </item>
    /// </list>
    let msBuildExe =
        // the value we're given can be a:
        //     * full path to a file or
        //     * just a directory
        // if just a directory we can make it the path to a file by Path-Combining the tool name to the directory.
        let exactPathOrBinaryOnPath tool input =
            if Path.isDirectory input && Directory.Exists input then
                input </> tool
            else
                input

        let which tool = ProcessUtils.tryFindFileOnPath tool
        let msbuildEnvironVar = Environment.environVarOrNone "MSBuild"

        let preferMSBuildOnNetCore =
            if not Environment.isUnix || Environment.isMono then
                false
            else
                match Mono.monoVersion with
                | Some (_, Some (version)) when version >= monoVersionToUseMSBuildOn -> true
                | _ -> false

        let preferMSBuildOnMono =
            match Environment.monoVersion with
            | Some (_, Some (version)) when version >= monoVersionToUseMSBuildOn -> true
=======
  let knownMSBuildEntries =
    [
        { Version = "17.0"; Paths = [@"\Microsoft Visual Studio\2022\Enterprise\MSBuild\Current\Bin"
                                     @"\Microsoft Visual Studio\2022\Professional\MSBuild\Current\Bin"
                                     @"\Microsoft Visual Studio\2022\Community\MSBuild\Current\Bin"
                                     @"\MSBuild\Current\Bin"
                                     @"\Microsoft Visual Studio\2022\BuildTools\MSBuild\Current\Bin"] }
        { Version = "16.0"; Paths = [@"\Microsoft Visual Studio\2019\Enterprise\MSBuild\Current\Bin"
                                     @"\Microsoft Visual Studio\2019\Professional\MSBuild\Current\Bin"
                                     @"\Microsoft Visual Studio\2019\Community\MSBuild\Current\Bin"
                                     @"\MSBuild\Current\Bin"
                                     @"\Microsoft Visual Studio\2019\BuildTools\MSBuild\Current\Bin"] }
        { Version = "15.0"; Paths = [@"\Microsoft Visual Studio\2017\Enterprise\MSBuild\15.0\Bin"
                                     @"\Microsoft Visual Studio\2017\Professional\MSBuild\15.0\Bin"
                                     @"\Microsoft Visual Studio\2017\Community\MSBuild\15.0\Bin"
                                     @"\MSBuild\15.0\Bin"
                                     @"\Microsoft Visual Studio\2017\BuildTools\MSBuild\15.0\Bin"] }
        { Version = "14.0"; Paths = [@"\MSBuild\14.0\Bin"] }
        { Version = "12.0"; Paths = [@"\MSBuild\12.0\Bin"; @"\MSBuild\12.0\Bin\amd64"] }
    ]

  let oldMSBuildLocations =
    [ @"c:\Windows\Microsoft.NET\Framework\v4.0.30319\";
      @"c:\Windows\Microsoft.NET\Framework\v4.0.30128\";
      @"c:\Windows\Microsoft.NET\Framework\v3.5\"
    ]

  let private toDict items =
    items |> Seq.map (fun f -> f.Version, f.Paths) |> Map.ofSeq

  /// Versions of Mono prior to this one have faulty implementations of MSBuild
  /// NOTE: in System.Version 5.0 >= 5.0.0.0 is false while 5.0.0.0 >= 5.0 is true...
  let monoVersionToUseMSBuildOn = System.Version("5.0")

  /// Tries to detect the right version of MSBuild.
  ///
  ///   - On all OS's, we check a `MSBuild` environment variable which is either
  ///     * a direct path to a file to use, or
  ///     * a directory that contains a file called
  ///         * `msbuild` on non-Windows systems with mono >= 5.0.0.0, or
  ///         * `xbuild` on non-Windows systems with mono < 5.0.0.0,
  ///         * `MSBuild.exe` on Windows systems, or
  ///     * a tool that exists on the current PATH
  ///   - In addition, on non-Windows systems we check the current PATH for the following binaries, in this order:
  ///     * Mono >= 5.0.0.0: `msbuild`, `xbuild`
  ///     * Mono < 5.0.0.0: `xbuild`, `msbuild`
  ///     * This is due to several known issues in the Mono < 5.0 implementation of MSBuild.
  ///   - In addition, on Windows systems we
  ///     * try to read the MSBuild tool location from the AppSettings file using a parameter named `MSBuild`, and finally
  ///     * if a `VisualStudioVersion` environment variable is specified, we try to use the specific MSBuild version, matching that Visual Studio version.
  let msBuildExe =
    /// the value we're given can be a:
    ///     * full path to a file or
    ///     * just a directory
    /// if just a directory we can make it the path to a file by Path-Combining the tool name to the directory.
    let exactPathOrBinaryOnPath tool input =
        if Path.isDirectory input && Directory.Exists input
        then input </> tool
        else input

    let which tool = Process.tryFindFileOnPath tool
    let msbuildEnvironVar = Environment.environVarOrNone "MSBuild"

    let preferMSBuildOnNetCore =
        if not Environment.isUnix || Environment.isMono then false
        else
            match Mono.monoVersion with
            | Some(_, Some(version)) when version >= monoVersionToUseMSBuildOn -> true
>>>>>>> 68f9b16e
            | _ -> false

        let foundExe =
            match Environment.isUnix, preferMSBuildOnNetCore || preferMSBuildOnMono with
            | true, true ->
                let sources =
                    [ msbuildEnvironVar |> Option.map (exactPathOrBinaryOnPath "msbuild")
                      msbuildEnvironVar |> Option.bind which
                      which "msbuild"
                      which "xbuild" ]

                defaultArg (sources |> List.choose id |> List.tryHead) "msbuild"
            | true, _ ->
                let sources =
                    [ msbuildEnvironVar |> Option.map (exactPathOrBinaryOnPath "xbuild")
                      msbuildEnvironVar |> Option.bind which
                      which "xbuild"
                      which "msbuild" ]

                defaultArg (sources |> List.choose id |> List.tryHead) "xbuild"
            | false, _ ->

                let configIgnoreMSBuild =
#if !FX_NO_SYSTEM_CONFIGURATION
                    if
                        "true"
                            .Equals(
                                System.Configuration.ConfigurationManager.AppSettings.["IgnoreMSBuild"],
                                StringComparison.OrdinalIgnoreCase
                            )
                    then
                        Some ""
                    else
#endif
                    None
<<<<<<< HEAD
=======

            let findOnVSPathsThenSystemPath =
                let visualStudioVersion = Environment.environVarOrNone "VisualStudioVersion"

                // with VS 2022 Visual Studio can also be installed in "Program Files" instead of "Program Files (x86)"
                // so we need to search both paths for every version of Visual Studio
                let withProgramFiles paths =
                    (paths |> List.map ((@@) Fake.Core.Environment.ProgramFilesX86))
                    @ (paths |> List.map ((@@) Fake.Core.Environment.ProgramFiles))

                let vsVersionPaths =
                    let dict = toDict knownMSBuildEntries
                    match Fake.Core.Environment.environVarOrNone "VisualStudioVersion" |> Option.bind dict.TryFind with
                    | Some x -> x |> withProgramFiles
                    | None -> (knownMSBuildEntries |> List.collect(fun x -> x.Paths |> withProgramFiles)) @ oldMSBuildLocations

                let vsWhereVersionPaths =
                    let orderedVersions = MSBuildExeFromVsWhere.getOrdered()
                    let all = orderedVersions |> List.collect (fun e -> e.Paths)
                    let dict = toDict orderedVersions
                    defaultArg (visualStudioVersion |> Option.bind dict.TryFind) all

                let fullList = vsWhereVersionPaths @ vsVersionPaths |> List.distinct

                Process.tryFindFile fullList "MSBuild.exe"

            let sources = [
                msbuildEnvironVar |> Option.map (exactPathOrBinaryOnPath "MSBuild.exe")
                msbuildEnvironVar |> Option.bind which
                configIgnoreMSBuild
                findOnVSPathsThenSystemPath
            ]
            defaultArg (sources |> List.choose id |> List.tryHead) "MSBuild.exe"

    if foundExe.Contains @"\BuildTools\" then
        Trace.traceFAKE "If you encounter msbuild errors make sure you have copied the required SDKs, see https://github.com/Microsoft/msbuild/issues/1697"
    elif foundExe.Contains @"\2017\" then
        Trace.logVerbosefn "Using msbuild of VS2017 (%s), if you encounter build errors make sure you have installed the necessary workflows!" foundExe
    elif foundExe.Contains @"\2019\" then
        Trace.logVerbosefn "Using msbuild of VS2019 (%s), if you encounter build errors make sure you have installed the necessary workflows!" foundExe
    elif foundExe.Contains @"\2022\" then
        Trace.logVerbosefn "Using msbuild of VS2022 (%s), if you encounter build errors make sure you have installed the necessary workflows!" foundExe        
    foundExe
>>>>>>> 68f9b16e

                let findOnVSPathsThenSystemPath =
                    let visualStudioVersion = Environment.environVarOrNone "VisualStudioVersion"

                    let vsVersionPaths =
                        let dict = toDict knownMSBuildEntries

                        defaultArg (visualStudioVersion |> Option.bind dict.TryFind) getAllKnownPaths
                        |> List.map ((@@) Environment.ProgramFilesX86)

                    let vsWhereVersionPaths =
                        let orderedVersions = MSBuildExeFromVsWhere.getOrdered ()
                        let all = orderedVersions |> List.collect (fun e -> e.Paths)
                        let dict = toDict orderedVersions
                        defaultArg (visualStudioVersion |> Option.bind dict.TryFind) all

                    let fullList = vsWhereVersionPaths @ vsVersionPaths |> List.distinct

                    ProcessUtils.tryFindFile fullList "MSBuild.exe"

                let sources =
                    [ msbuildEnvironVar |> Option.map (exactPathOrBinaryOnPath "MSBuild.exe")
                      msbuildEnvironVar |> Option.bind which
                      configIgnoreMSBuild
                      findOnVSPathsThenSystemPath ]

                defaultArg (sources |> List.choose id |> List.tryHead) "MSBuild.exe"

        if foundExe.Contains @"\BuildTools\" then
            Trace.traceFAKE
                "If you encounter msbuild errors make sure you have copied the required SDKs, see https://github.com/Microsoft/msbuild/issues/1697"
        elif foundExe.Contains @"\2017\" then
            Trace.logVerbosefn
                "Using msbuild of VS2017 (%s), if you encounter build errors make sure you have installed the necessary workflows!"
                foundExe
        elif foundExe.Contains @"\2019\" then
            Trace.logVerbosefn
                "Using msbuild of VS2019 (%s), if you encounter build errors make sure you have installed the necessary workflows!"
                foundExe

        foundExe

/// <summary>
/// A type for MSBuild task parameters
/// Please see <a href="https://docs.microsoft.com/en-us/previous-versions/visualstudio/visual-studio-2015/msbuild/msbuild-command-line-reference?view=vs-2015">MSBuild command line reference</a>
/// </summary>
type MSBuildParams =
    {
        /// Set the MSBuild executable to use. Defaults to the latest installed MSBuild.
        ToolPath: string

        /// The working directory to execute MSBuild in
        WorkingDirectory: string

        /// The list of targets to use
        Targets: string list

        /// The list of properties to pass to MSBuild
        Properties: (string * string) list

        /// <summary>
        /// corresponds to the msbuild option <c>/m</c>:
        /// <list type="number">
        /// <item>
        /// <c>None</c> will omit the option.
        /// </item>
        /// <item>
        /// <c>Some None</c> will emit <c>/m</c>.
        /// </item>
        /// <item>
        /// <c>Some 2</c> will emit <c>/m:2</c>.
        /// </item>
        /// </list>
        /// </summary>
        MaxCpuCount: int option option

        /// Execute a restore before executing the targets (<c>/restore</c> flag)
        DoRestore: bool

        /// Don't display the startup banner or the copyright message.
        NoLogo: bool

        /// Enable or disable the re-use of MSBuild nodes. You can specify the following values
        NodeReuse: bool

        /// mark if to restore the packages or not
        RestorePackagesFlag: bool

        /// Specifies the version of the Toolset to use to build the project
        ToolsVersion: string option

        /// Specifies the amount of information to display in the build log. Each logger displays events based on
        /// the verbosity level that you set for that logger
        Verbosity: MSBuildVerbosity option

        /// Disable the default console logger, and don't log events to the console.
        NoConsoleLogger: bool

        /// The list of warnings to treat as errors
        WarnAsError: string list option

        /// The list of warning to ignore
        NoWarn: string list option

        /// corresponds to the msbuild option <c>/consoleloggerparameters</c>
        ConsoleLogParameters: MSBuildLogParameter list

        /// Fake attaches a binlog-logger in order to report errors and warnings. You can disable this behavior
        /// with this flag
        DisableInternalBinLog: bool

        /// corresponds to the msbuild option <c>/fl</c>
        FileLoggers: MSBuildFileLoggerConfig list option

        /// corresponds to the msbuild option <c>/bl</c>
        BinaryLoggers: string list option

        /// corresponds to the msbuild option <c>/l</c>
        Loggers: MSBuildLoggerConfig list option

        /// corresponds to the msbuild option <c>/dl</c>
        DistributedLoggers: (MSBuildLoggerConfig * MSBuildLoggerConfig option) list option

        Environment: Map<string, string>
    }

    /// Defines a default for MSBuild task parameters
    static member Create() =
        { ToolPath = MSBuildExe.msBuildExe
          Targets = []
          WorkingDirectory = Directory.GetCurrentDirectory()
          Properties = []
          MaxCpuCount = Some None
          DoRestore = false
          NoLogo = false
          NodeReuse = false
          ToolsVersion = None
          Verbosity = None
          NoConsoleLogger = false
          WarnAsError = None
          NoWarn = None
          RestorePackagesFlag = false
          DisableInternalBinLog = false
          ConsoleLogParameters =
            if BuildServer.ansiColorSupport then
                [ ForceConsoleColor ]
            else
                []
          FileLoggers = None
          BinaryLoggers = None
          DistributedLoggers = None
          Loggers = None
          Environment =
            Process.createEnvironmentMap ()
            |> Map.remove "MSBUILD_EXE_PATH"
            |> Map.remove "MSBuildExtensionsPath"
            |> Map.remove "MSBuildLoadMicrosoftTargetsReadOnly"
            |> Map.remove "MSBuildSDKsPath" }

    /// Sets the current environment variables.
    member x.WithEnvironment map = { x with Environment = map }

/// <summary>
/// Contains tasks which allow to use MSBuild (or xBuild on Linux/Unix) to build .NET project files or solution files.
/// </summary>
[<RequireQualifiedAccess>]
module MSBuild =
    /// <summary>
    /// A type for MSBuild task parameters
    /// </summary>
    type CliArguments =
        {
            /// The list of targets to use
            Targets: string list

            /// Set or override the specified project-level properties
            Properties: (string * string) list

            /// <summary>
            /// corresponds to the msbuild option <c>/m</c>:
            /// <list type="number">
            /// <item>
            /// <c>None</c> will omit the option.
            /// </item>
            /// <item>
            /// <c>Some None</c> will emit <c>/m</c>.
            /// </item>
            /// <item>
            /// <c>Some 2</c> will emit <c>/m:2</c>.
            /// </item>
            /// </list>
            /// </summary>
            MaxCpuCount: int option option

            /// Execute a restore before executing the targets (<c>/restore</c> flag)
            DoRestore: bool

            /// Don't display the startup banner or the copyright message.
            NoLogo: bool

            /// Enable or disable the re-use of MSBuild nodes. You can specify the following values
            NodeReuse: bool

            /// Specifies the version of the Toolset to use to build the project
            ToolsVersion: string option

            /// Specifies the amount of information to display in the build log. Each logger displays events based on
            /// the verbosity level that you set for that logger
            Verbosity: MSBuildVerbosity option

            /// Disable the default console logger, and don't log events to the console.
            NoConsoleLogger: bool

            /// The list of warnings to treat as errors
            WarnAsError: string list option

            /// The list of warning to ignore
            NoWarn: string list option

            /// Fake attaches a binlog-logger in order to report errors and warnings. You can disable this behavior
            /// with this flag
            DisableInternalBinLog: bool

            /// corresponds to the msbuild option <c>/fl</c>
            FileLoggers: MSBuildFileLoggerConfig list option

            /// corresponds to the msbuild option <c>/bl</c>
            BinaryLoggers: string list option

            /// corresponds to the msbuild option <c>/consoleloggerparameters</c>
            ConsoleLogParameters: MSBuildLogParameter list

            /// corresponds to the msbuild option <c>/l</c>
            Loggers: MSBuildLoggerConfig list option

            /// corresponds to the msbuild option <c>/dl</c>
            DistributedLoggers: (MSBuildLoggerConfig * MSBuildLoggerConfig option) list option
        }

        static member Create() : CliArguments =
            { Targets = []
              Properties = []
              MaxCpuCount = None
              DoRestore = false
              NoLogo = false
              NodeReuse = false
              ToolsVersion = None
              Verbosity = None
              NoConsoleLogger = false
              WarnAsError = None
              NoWarn = None
              DisableInternalBinLog = false
              ConsoleLogParameters =
                if BuildServer.ansiColorSupport then
                    [ ForceConsoleColor ]
                else
                    []
              FileLoggers = None
              BinaryLoggers = None
              DistributedLoggers = None
              Loggers = None }

    let internal asCliArguments (x: MSBuildParams) : CliArguments =
        { Targets = x.Targets
          Properties = ("RestorePackages", x.RestorePackagesFlag.ToString()) :: x.Properties
          MaxCpuCount = x.MaxCpuCount
          NoLogo = x.NoLogo
          NodeReuse = x.NodeReuse
          DoRestore = x.DoRestore
          ToolsVersion = x.ToolsVersion
          Verbosity = x.Verbosity
          NoConsoleLogger = x.NoConsoleLogger
          WarnAsError = x.WarnAsError
          NoWarn = x.NoWarn
          DisableInternalBinLog = x.DisableInternalBinLog
          ConsoleLogParameters = x.ConsoleLogParameters
          FileLoggers = x.FileLoggers
          Loggers = x.Loggers
          BinaryLoggers = x.BinaryLoggers
          DistributedLoggers = x.DistributedLoggers }

    let internal withCliArguments (oldObj: MSBuildParams) (x: CliArguments) =
        { oldObj with
            Targets = x.Targets
            Properties = x.Properties
            MaxCpuCount = x.MaxCpuCount
            DoRestore = x.DoRestore
            NoLogo = x.NoLogo
            NodeReuse = x.NodeReuse
            RestorePackagesFlag =
                x.Properties
                |> Seq.tryFind (fun (p, _) -> p = "RestorePackages")
                |> (function
                | Some (_, v) -> Boolean.Parse v
                | None -> false)
            ToolsVersion = x.ToolsVersion
            Verbosity = x.Verbosity
            NoConsoleLogger = x.NoConsoleLogger
            WarnAsError = x.WarnAsError
            NoWarn = x.NoWarn
            Loggers = x.Loggers
            DisableInternalBinLog = x.DisableInternalBinLog
            ConsoleLogParameters = x.ConsoleLogParameters
            FileLoggers = x.FileLoggers
            BinaryLoggers = x.BinaryLoggers
            DistributedLoggers = x.DistributedLoggers }

    type MSBuildParams with

        member internal x.CliArguments = asCliArguments x
        member internal oldObj.WithCliArguments(x: CliArguments) = withCliArguments oldObj x

    /// <summary>
    /// Exposing MSBuild executable
    /// </summary>
    /// [omit]
    let msBuildExe = MSBuildExe.msBuildExe

    /// [omit]
    let msbuildNamespace = "http://schemas.microsoft.com/developer/msbuild/2003"

    /// [omit]
    let xName name = XName.Get(name, msbuildNamespace)

    /// [omit]
    let loadProject (projectFileName: string) : MSBuildProject =
        MSBuildProject.Load(projectFileName, LoadOptions.PreserveWhitespace)

    // See: http://msdn.microsoft.com/en-us/library/ms228186.aspx
    let internal unescapeMSBuildSpecialChars s =
        let replExpr = Text.RegularExpressions.Regex("%..")

        replExpr.Replace(
            s,
            Text.RegularExpressions.MatchEvaluator(fun _match ->
                match _match.Value with
                | "%24" -> "$"
                | "%25" -> "%"
                | "%27" -> "'"
                | "%40" -> "@"
                | "%3B" -> ";"
                | "%3F" -> "?"
                | "%2A" -> "*"
                | _ -> _match.Value)
        )

    let internal getReferenceElements elementName projectFileName (doc: XDocument) =
        let fi = FileInfo.ofPath projectFileName

        doc
            .Descendants(xName "Project")
            .Descendants(xName "ItemGroup")
            .Descendants(xName elementName)
        |> Seq.map (fun e ->
            let a = e.Attribute(XName.Get "Include")

            let value =
                a.Value |> unescapeMSBuildSpecialChars |> Path.convertWindowsToCurrentPath

            let fileName =
                if
                    value.StartsWith(".." + Path.directorySeparator)
                    || (not <| value.Contains Path.directorySeparator)
                then
                    fi.Directory.FullName @@ value
                else
                    value

            a, fileName |> Path.getFullName)

    let internal quoteString str =
        StringBuilder()
        |> StringBuilder.appendQuotedIfNotNull Some str
        |> StringBuilder.toText

    let rec private getProjectReferences (projectFileName: string) =
        match projectFileName.EndsWith ".sln" with
        | true -> Set.empty
        | false ->
            let doc = loadProject projectFileName

            let references =
                getReferenceElements "ProjectReference" projectFileName doc
                |> Seq.map snd
                |> Seq.filter File.Exists

            references
            |> Seq.collect getProjectReferences
            |> Seq.append references
            |> Set.ofSeq

    let internal fromCliArguments (p: CliArguments) =
        let verbosityName v =
            match v with
            | Quiet -> "q"
            | Minimal -> "m"
            | Normal -> "n"
            | Detailed -> "d"
            | Diagnostic -> "diag"

        let targets =
            match p.Targets with
            | [] -> None
            | t -> Some("t", t |> Seq.map (String.replace "." "_") |> String.separated ";")

        // see https://github.com/fsharp/FAKE/issues/2112
        let escapePropertyValue (v: string) =
            // https://docs.microsoft.com/en-us/visualstudio/msbuild/msbuild-special-characters?view=vs-2017
            v
                .Replace("%", "%25")
                .Replace("\\", "%5C")
                .Replace("\"", "%22")
                .Replace(";", "%3B")
                .Replace(",", "%2C")
                .Replace("$", "%24")
                .Replace("@", "%40")
                .Replace("'", "%27")
                .Replace("?", "%3F")
                .Replace("*", "%2A")

        let properties =
            p.Properties
            |> List.map (fun (k, v) -> Some("p", sprintf "%s=%s" k (escapePropertyValue v)))

        let maxCpu =
            match p.MaxCpuCount with
            | None -> None
            | Some x ->
                Some(
                    "m",
                    match x with
                    | Some v -> v.ToString()
                    | _ -> ""
                )

        let restoreFlag = if p.DoRestore then Some("restore", "") else None

        let noLogo = if p.NoLogo then Some("nologo", "") else None

        let nodeReuse = if p.NodeReuse then None else Some("nodeReuse", "False")

        let tools =
            match p.ToolsVersion with
            | None -> None
            | Some t -> Some("tv", t)

        let verbosity =
            match p.Verbosity with
            | None -> None
            | Some v -> Some("v", verbosityName v)

        let noConsoleLogger = if p.NoConsoleLogger then Some("noconlog", "") else None

        let warnAsError =
            match p.WarnAsError with
            | None -> None
            | Some w -> Some("warnaserror", w |> String.concat ";")

        let nowarn =
            match p.NoWarn with
            | None -> None
            | Some w -> Some("nowarn", w |> String.concat ";")

        let loggerParams paramList =
            let logParams param =
                match param with
                | Append -> "Append"
                | PerformanceSummary -> "PerformanceSummary"
                | Summary -> "Summary"
                | NoSummary -> "NoSummary"
                | ErrorsOnly -> "ErrorsOnly"
                | WarningsOnly -> "WarningsOnly"
                | NoItemAndPropertyList -> "NoItemAndPropertyList"
                | ShowCommandLine -> "ShowCommandLine"
                | ShowTimestamp -> "ShowTimestamp"
                | ShowEventId -> "ShowEventId"
                | ForceNoAlign -> "ForceNoAlign"
                | DisableConsoleColor -> "DisableConsoleColor"
                | ForceConsoleColor -> "ForceConsoleColor"
                | DisableMPLogging -> "DisableMPLogging"
                | EnableMPLogging -> "EnableMPLogging"
                | LogParameter o -> o

            paramList |> List.map (logParams >> (sprintf "%s")) |> String.concat ";"

        let consoleLogParams =
            match p.ConsoleLogParameters with
            | [] -> None
            | ps -> Some("clp", loggerParams ps)

        let fileLoggers =
            let serializeLogger fl =
                sprintf
                    "%s%s%s"
                    (match fl.Filename with
                     | None -> ""
                     | Some f -> sprintf "LogFile=%s;" f)
                    (match fl.Verbosity with
                     | None -> ""
                     | Some v -> sprintf "Verbosity=%s;" (verbosityName v))
                    (match fl.Parameters with
                     | None -> ""
                     | Some ps -> loggerParams ps)

            match p.FileLoggers with
            | None -> []
            | Some fls -> fls |> List.map (fun fl -> Some("flp" + (string fl.Number), serializeLogger fl))

        let binaryLoggers =
            match p.BinaryLoggers with
            | None -> []
            | Some bls -> bls |> List.map (fun bl -> Some("bl", bl))

        let serializeLogger (dLogger: MSBuildLoggerConfig) =
            sprintf
                "%s%s%s"
                (match dLogger.ClassName with
                 | None -> ""
                 | Some name -> sprintf "%s," name)
                (sprintf "%s" dLogger.AssemblyPath)
                (match dLogger.Parameters with
                 | None -> ""
                 | Some vars ->
                     vars
                     |> List.fold (fun acc (k, v) -> sprintf "%s%s=%s;" acc k v) ""
                     |> sprintf ";%s")

        let loggers =
            match p.Loggers with
            | None -> []
            | Some ls -> ls |> List.map (fun l -> Some("l", serializeLogger l))

        let distributedFileLoggers =
            let createLoggerString cl fl =
                match fl with
                | None -> serializeLogger cl
                | Some l -> sprintf "%s*%s" (serializeLogger cl) (serializeLogger l)

            match p.DistributedLoggers with
            | None -> []
            | Some dfls -> dfls |> List.map (fun (cl, fl) -> Some("dl", createLoggerString cl fl))

        [ yield restoreFlag
          yield targets
          if not Environment.isUnix then
              yield maxCpu
              yield noLogo
              yield nodeReuse
          yield tools
          yield verbosity
          yield noConsoleLogger
          yield warnAsError
          yield nowarn
          yield consoleLogParams
          yield! fileLoggers
          yield! binaryLoggers
          yield! loggers
          yield! distributedFileLoggers
          yield! properties ]
        |> Seq.choose id
        |> Seq.map (fun (k, v) -> "/" + k + (if String.isNullOrEmpty v then "" else ":" + v))
        |> Args.toWindowsCommandLine

    /// [omit]
    let buildArgs (setParams: MSBuildParams -> MSBuildParams) =
        let p = MSBuildParams.Create() |> setParams
        p, fromCliArguments p.CliArguments


    let internal getVersion =
        let cache = System.Collections.Concurrent.ConcurrentDictionary<string, Version>()

        fun (exePath: string) (callMsbuildExe: string -> string) ->
            let getFromCall () =
                try
                    let result = callMsbuildExe "/version /nologo"

                    let line =
                        if result.Contains "DOTNET_CLI_TELEMETRY_OPTOUT" then
                            result.Split('\n') |> Seq.filter (String.IsNullOrWhiteSpace >> not) |> Seq.last
                        else
                            result

                    Version.Parse(line)
                with e ->
                    Trace.traceFAKE "Could not detect msbuild version from '%s': %O" exePath e
                    Version(13, 0, 0, 0)

            cache.GetOrAdd(exePath, System.Func<string, _>(fun _ -> getFromCall ()))

    let private versionToUseBinLog = Version("15.3")
    let private versionToUseStructuredLogger = Version("14.0")

    let internal addBinaryLogger
        (exePath: string)
        (callMsbuildExe: string -> string)
        (args: string)
        (disableFakeBinLogger: bool)
        =
#if !NO_MSBUILD_BINLOG
        if disableFakeBinLogger then
            None, args
        else
            let argList = Args.fromWindowsCommandLine args |> Seq.toList
            let path = Path.GetTempFileName()
            File.Delete(path)
            let path = path + ".binlog"
            //let path = Path.GetFullPath <| sprintf "fake-msbuild-%s.binlog" (System.Guid.NewGuid().ToString())
            let v = getVersion exePath callMsbuildExe

            if v >= versionToUseBinLog then
                Some path, Args.toWindowsCommandLine (argList @ [ "/bl:" + path ])
            elif v >= versionToUseStructuredLogger then
                let assemblyPath =
                    let currentPath = MSBuildBinLog.structuredLogAssemblyPath
                    let libFolder = Path.GetDirectoryName(Path.GetDirectoryName currentPath)

                    if exePath.EndsWith " msbuild" then
                        currentPath
                    else
                        Path.Combine(libFolder, "net46", "StructuredLogger.dll")

                Some path,
                Args.toWindowsCommandLine (argList @ [ sprintf "/logger:BinaryLogger,%s;%s" assemblyPath path ])
            else
                Trace.traceFAKE
                    "msbuild version '%O' doesn't support binary logger, please set the msbuild argument 'DisableInternalBinLog' to 'true' to disable this warning."
                    v
#endif
        None, args

    let internal handleAfterRun command binLogPath exitCode project =
        let msgs =
#if !NO_MSBUILD_BINLOG
            match binLogPath with
            | Some f ->
                if File.Exists f then
                    let r = MSBuildBinLog.getErrorsAndWarnings f

                    try
                        File.Delete(f)
                    with e ->
                        Trace.traceFAKE "Could not delete '%s': %O" f e

                    r
                else
                    Trace.traceFAKE
                        "msbuild has not created the binlog file as expected, no warnings or errors are reported using native CI capabilities. Use 'DisableInternalBinLog' to 'true' to disable this warning."

                    []
            | None ->
#endif
            []

#if !NO_MSBUILD_BINLOG
        MSBuildBinLog.emitMessages msgs
#endif
        if exitCode <> 0 then
            let errors =
                msgs |> List.choose (fun m -> if m.IsError then Some m.Message else None)

            let errorMessage =
                sprintf "'%s %s' failed with exit code %d." command project exitCode

            raise (MSBuildException(errorMessage, errors))

    // used for detection
    let private callMsBuildExe msBuildParams args =

        let results = System.Collections.Generic.List<string>()

        let errorF msg = results.Add msg

        let messageF msg = results.Add msg

        let processResult =
            CreateProcess.fromRawCommandLine msBuildParams.ToolPath args
            |> CreateProcess.withTimeout TimeSpan.MaxValue
            |> CreateProcess.withEnvironment (msBuildParams.Environment |> Map.toList)
            |> CreateProcess.redirectOutput
            |> CreateProcess.withOutputEventsNotNull messageF errorF
            |> Proc.run

        if processResult.ExitCode <> 0 then
            failwithf "msbuild failed with exit code '%d'" processResult.ExitCode

        String.Join("\n", results)

    /// <summary>
    /// Run MSBuild and collect output results and return it.
    /// </summary>
    ///
    /// <param name="setParams">A function that overwrites the default MSBuildParams</param>
    /// <param name="project">A string with the path to the project file to build.</param>
    let buildWithRedirect setParams project =
        let msBuildParams, argsString = buildArgs setParams

        let args = quoteString (project + " " + argsString)

        let binlogPath, args =
            addBinaryLogger
                msBuildParams.ToolPath
                (callMsBuildExe msBuildParams)
                args
                msBuildParams.DisableInternalBinLog

        let wd =
            if msBuildParams.WorkingDirectory = Directory.GetCurrentDirectory() then
                ""
            else
                sprintf "%s>" msBuildParams.WorkingDirectory

        Trace.tracefn "%s%s %s" wd msBuildParams.ToolPath args

        let results = System.Collections.Generic.List<ConsoleMessage>()

        let errorF msg =
            results.Add(ConsoleMessage.CreateError msg)

        let messageF msg =
            results.Add(ConsoleMessage.CreateOut msg)

        let processResult =
            CreateProcess.fromRawCommandLine msBuildParams.ToolPath args
            |> CreateProcess.withTimeout TimeSpan.MaxValue
            |> CreateProcess.withEnvironment (msBuildParams.Environment |> Map.toList)
            |> CreateProcess.withWorkingDirectory msBuildParams.WorkingDirectory
            |> CreateProcess.redirectOutput
            |> CreateProcess.withOutputEventsNotNull messageF errorF
            |> Proc.run

        try
            handleAfterRun "msbuild" binlogPath processResult.ExitCode project
            processResult.ExitCode, results
        with e ->
            processResult.ExitCode, results

    /// <summary>
    /// Runs a MSBuild project
    /// </summary>
    ///
    /// <param name="setParams">A function that overwrites the default MSBuildParams</param>
    /// <param name="project">A string with the path to the project file to build.</param>
    ///
    /// <example>
    /// <code lang="fsharp">
    /// open Fake.DotNet
    ///     let buildMode = Environment.environVarOrDefault "buildMode" "Release"
    ///     let setParams (defaults:MSBuildParams) =
    ///             { defaults with
    ///                 Verbosity = Some(Quiet)
    ///                 Targets = ["Build"]
    ///                 Properties =
    ///                     [
    ///                         "Optimize", "True"
    ///                         "DebugSymbols", "True"
    ///                         "Configuration", buildMode
    ///                     ]
    ///              }
    ///     MSBuild.build setParams "./MySolution.sln"
    /// </code>
    /// </example>
    let build setParams project =
        use __ = Trace.traceTask "MSBuild" project
        let msBuildParams, argsString = buildArgs setParams

        let args = quoteString (project + " " + argsString)

        let binlogPath, args =
            addBinaryLogger
                msBuildParams.ToolPath
                (callMsBuildExe msBuildParams)
                args
                msBuildParams.DisableInternalBinLog

        let wd =
            if msBuildParams.WorkingDirectory = Directory.GetCurrentDirectory() then
                ""
            else
                sprintf "%s>" msBuildParams.WorkingDirectory

        Trace.tracefn "%s%s %s" wd msBuildParams.ToolPath args

        let processResult =
            CreateProcess.fromRawCommandLine msBuildParams.ToolPath args
            |> CreateProcess.withWorkingDirectory msBuildParams.WorkingDirectory
            |> CreateProcess.withTimeout TimeSpan.MaxValue
            |> CreateProcess.withEnvironment (msBuildParams.Environment |> Map.toList)
            |> Proc.run

        handleAfterRun "msbuild" binlogPath processResult.ExitCode project
        __.MarkSuccess()

    /// <summary>
    /// Builds the given project files and collects the output files.
    /// </summary>
    ///
    /// <param name="setParams">A function that overwrites the default MSBuildParams</param>
    /// <param name="outputPath">If it is null or empty then the project settings are used.</param>
    /// <param name="targets">A string with the target names which should be run by MSBuild.</param>
    /// <param name="properties">A list with tuples of property name and property values.</param>
    /// <param name="projects">A list of project or solution files.</param>
    let runWithProperties
        (setParams: MSBuildParams -> MSBuildParams)
        outputPath
        (targets: string)
        (properties: string -> (string * string) list)
        projects
        =
        let projects = projects |> Seq.toList

        let output =
            match String.liftString outputPath with
            | Some path -> Some(Path.getFullName path)
            | None -> None

        let properties =
            match output with
            | Some path ->
                (fun project ->
                    let outputPath = (path |> String.trimSeparator) + Path.directorySeparator
                    ("OutputPath", outputPath) :: (properties project))
            | None -> properties

        let dependencies = projects |> List.map getProjectReferences |> Set.unionMany

        let setBuildParam project defaultParams =
            let projectParams = setParams defaultParams
            let targets = targets |> String.split ';' |> List.filter String.isNotNullOrEmpty

            { projectParams with
                Targets = projectParams.Targets @ targets
                Properties = projectParams.Properties @ properties project }

        projects
        |> List.filter (fun project -> not <| Set.contains project dependencies)
        |> List.iter (fun project -> build (setBuildParam project) project)

        // it makes no sense to output the root dir content here since it does not contain the build output
        match output with
        | Some path -> !!(path @@ "/**/*.*") |> Seq.toList
        | None -> []

    /// <summary>
    /// Builds the given project files or solution files and collects the output files.
    /// </summary>
    ///
    /// <param name="setParams">A function that overwrites the default MSBuildParams</param>
    /// <param name="outputPath">If it is null or empty then the project settings are used.</param>
    /// <param name="targets">A string with the target names which should be run by MSBuild.</param>
    /// <param name="properties">A list with tuples of property name and property values.</param>
    /// <param name="projects">A list of project or solution files.</param>
    let run setParams outputPath targets properties projects =
        runWithProperties setParams outputPath targets (fun _ -> properties) projects

    /// <summary>
    /// Builds the given project files or solution files and collects the output files.
    /// </summary>
    ///
    /// <param name="setParams">A function that overwrites the default MSBuildParams</param>
    /// <param name="outputPath">If it is null or empty then the project settings are used.</param>
    /// <param name="targets">A string with the target names which should be run by MSBuild.</param>
    /// <param name="projects">A list of project or solution files.</param>
    let runDebug setParams outputPath targets projects =
        run setParams outputPath targets [ "Configuration", "Debug" ] projects

    /// <summary>
    /// Builds the given project files or solution files and collects the output files.
    /// </summary>
    ///
    /// <param name="setParams">A function that overwrites the default MSBuildParams</param>
    /// <param name="outputPath">If it is null or empty then the project settings are used.</param>
    /// <param name="targets">A string with the target names which should be run by MSBuild.</param>
    /// <param name="projects">A list of project or solution files.</param>
    let runRelease setParams outputPath targets projects =
        run setParams outputPath targets [ "Configuration", "Release" ] projects

    /// <summary>
    /// Builds the given project files or solution files in release mode to the default outputs.
    /// </summary>
    ///
    /// <param name="targets">A string with the target names which should be run by MSBuild.</param>
    /// <param name="projects">A list of project or solution files.</param>
    let runWithDefaults targets projects =
        run id null targets [ "Configuration", "Release" ] projects

    /// <summary>
    /// Builds the given project files or solution files in release mode and collects the output files.
    /// </summary>
    ///
    /// <param name="setParams">A function that overwrites the default MSBuildParams</param>
    /// <param name="outputPath">If it is null or empty then the project settings are used.</param>
    /// <param name="properties">A list with tuples of property name and property values.</param>
    /// <param name="targets">A string with the target names which should be run by MSBuild.</param>
    /// <param name="projects">A list of project or solution files.</param>
    let runReleaseExt setParams outputPath properties targets projects =
        let properties = ("Configuration", "Release") :: properties
        run setParams outputPath targets properties projects

    /// <summary>
    /// Builds the given web project file in the specified configuration and copies it to the given outputPath.
    /// </summary>
    ///
    /// <param name="setParams">A function that overwrites the default MSBuildParams</param>
    /// <param name="outputPath">The output path.</param>
    /// <param name="configuration">MSBuild configuration.</param>
    /// <param name="projectFile">The project file path.</param>
    let buildWebsiteConfig setParams (outputPath: string) configuration projectFile =
        use __ = Trace.traceTask "BuildWebsite" projectFile
        let projectName = Path.GetFileNameWithoutExtension projectFile

        let slashes (dir: string) =
            dir.Replace("\\", "/").TrimEnd('/') |> Seq.filter ((=) '/') |> Seq.length

        let currentDir = (DirectoryInfo.ofPath ".").FullName
        let projectDir = (FileInfo.ofPath projectFile).Directory.FullName

        let diff = slashes projectDir - slashes currentDir

        let prefix =
            if Path.IsPathRooted outputPath then
                ""
            else
                (String.replicate diff "../")

        run setParams null "Build" [ "Configuration", configuration ] [ projectFile ]
        |> ignore

        run
            setParams
            null
            "_CopyWebApplication;_BuiltWebOutputGroupOutput"
            [ "Configuration", configuration
              "OutDir", prefix + outputPath
              "WebProjectOutputDir", prefix + outputPath + "/" + projectName ]
            [ projectFile ]
        |> ignore

        !!(projectDir + "/bin/*.*")
        |> Shell.copy (outputPath + "/" + projectName + "/bin/")

        __.MarkSuccess()

    /// <summary>
    /// Builds the given web project file with debug configuration and copies it to the given outputPath.
    /// </summary>
    ///
    /// <param name="outputPath">The output path.</param>
    /// <param name="projectFile">The project file path.</param>
    let buildWebsite outputPath projectFile =
        buildWebsiteConfig id outputPath "Debug" projectFile

    /// <summary>
    /// Builds the given web project files in specified configuration and copies them to the given outputPath.
    /// </summary>
    ///
    /// <param name="setParams">A function that overwrites the default MSBuildParams</param>
    /// <param name="outputPath">The output path.</param>
    /// <param name="configuration">MSBuild configuration.</param>
    /// <param name="projectFiles">The project file paths.</param>
    let buildWebsitesConfig setParams outputPath configuration projectFiles =
        Seq.iter (buildWebsiteConfig setParams outputPath configuration) projectFiles

    /// <summary>
    /// Builds the given web project files with debug configuration and copies them to the given websiteDir.
    /// </summary>
    ///
    /// <param name="outputPath">The output path.</param>
    /// <param name="projectFiles">The project file paths.</param>
    let buildWebsites outputPath projectFiles =
        buildWebsitesConfig outputPath "Debug" projectFiles

[<AutoOpen>]
module internal MSBuildParamExtensions =
    type MSBuildParams with

        member internal x.CliArguments = MSBuild.asCliArguments x
        member internal oldObj.WithCliArguments(x: MSBuild.CliArguments) = MSBuild.withCliArguments oldObj x<|MERGE_RESOLUTION|>--- conflicted
+++ resolved
@@ -133,7 +133,6 @@
     let getOrdered () : MSBuildEntry list = all.Value
 
 module private MSBuildExe =
-<<<<<<< HEAD
     let knownMSBuildEntries =
         [ { Version = "17.0"
             Paths =
@@ -261,76 +260,6 @@
         let preferMSBuildOnMono =
             match Environment.monoVersion with
             | Some (_, Some (version)) when version >= monoVersionToUseMSBuildOn -> true
-=======
-  let knownMSBuildEntries =
-    [
-        { Version = "17.0"; Paths = [@"\Microsoft Visual Studio\2022\Enterprise\MSBuild\Current\Bin"
-                                     @"\Microsoft Visual Studio\2022\Professional\MSBuild\Current\Bin"
-                                     @"\Microsoft Visual Studio\2022\Community\MSBuild\Current\Bin"
-                                     @"\MSBuild\Current\Bin"
-                                     @"\Microsoft Visual Studio\2022\BuildTools\MSBuild\Current\Bin"] }
-        { Version = "16.0"; Paths = [@"\Microsoft Visual Studio\2019\Enterprise\MSBuild\Current\Bin"
-                                     @"\Microsoft Visual Studio\2019\Professional\MSBuild\Current\Bin"
-                                     @"\Microsoft Visual Studio\2019\Community\MSBuild\Current\Bin"
-                                     @"\MSBuild\Current\Bin"
-                                     @"\Microsoft Visual Studio\2019\BuildTools\MSBuild\Current\Bin"] }
-        { Version = "15.0"; Paths = [@"\Microsoft Visual Studio\2017\Enterprise\MSBuild\15.0\Bin"
-                                     @"\Microsoft Visual Studio\2017\Professional\MSBuild\15.0\Bin"
-                                     @"\Microsoft Visual Studio\2017\Community\MSBuild\15.0\Bin"
-                                     @"\MSBuild\15.0\Bin"
-                                     @"\Microsoft Visual Studio\2017\BuildTools\MSBuild\15.0\Bin"] }
-        { Version = "14.0"; Paths = [@"\MSBuild\14.0\Bin"] }
-        { Version = "12.0"; Paths = [@"\MSBuild\12.0\Bin"; @"\MSBuild\12.0\Bin\amd64"] }
-    ]
-
-  let oldMSBuildLocations =
-    [ @"c:\Windows\Microsoft.NET\Framework\v4.0.30319\";
-      @"c:\Windows\Microsoft.NET\Framework\v4.0.30128\";
-      @"c:\Windows\Microsoft.NET\Framework\v3.5\"
-    ]
-
-  let private toDict items =
-    items |> Seq.map (fun f -> f.Version, f.Paths) |> Map.ofSeq
-
-  /// Versions of Mono prior to this one have faulty implementations of MSBuild
-  /// NOTE: in System.Version 5.0 >= 5.0.0.0 is false while 5.0.0.0 >= 5.0 is true...
-  let monoVersionToUseMSBuildOn = System.Version("5.0")
-
-  /// Tries to detect the right version of MSBuild.
-  ///
-  ///   - On all OS's, we check a `MSBuild` environment variable which is either
-  ///     * a direct path to a file to use, or
-  ///     * a directory that contains a file called
-  ///         * `msbuild` on non-Windows systems with mono >= 5.0.0.0, or
-  ///         * `xbuild` on non-Windows systems with mono < 5.0.0.0,
-  ///         * `MSBuild.exe` on Windows systems, or
-  ///     * a tool that exists on the current PATH
-  ///   - In addition, on non-Windows systems we check the current PATH for the following binaries, in this order:
-  ///     * Mono >= 5.0.0.0: `msbuild`, `xbuild`
-  ///     * Mono < 5.0.0.0: `xbuild`, `msbuild`
-  ///     * This is due to several known issues in the Mono < 5.0 implementation of MSBuild.
-  ///   - In addition, on Windows systems we
-  ///     * try to read the MSBuild tool location from the AppSettings file using a parameter named `MSBuild`, and finally
-  ///     * if a `VisualStudioVersion` environment variable is specified, we try to use the specific MSBuild version, matching that Visual Studio version.
-  let msBuildExe =
-    /// the value we're given can be a:
-    ///     * full path to a file or
-    ///     * just a directory
-    /// if just a directory we can make it the path to a file by Path-Combining the tool name to the directory.
-    let exactPathOrBinaryOnPath tool input =
-        if Path.isDirectory input && Directory.Exists input
-        then input </> tool
-        else input
-
-    let which tool = Process.tryFindFileOnPath tool
-    let msbuildEnvironVar = Environment.environVarOrNone "MSBuild"
-
-    let preferMSBuildOnNetCore =
-        if not Environment.isUnix || Environment.isMono then false
-        else
-            match Mono.monoVersion with
-            | Some(_, Some(version)) when version >= monoVersionToUseMSBuildOn -> true
->>>>>>> 68f9b16e
             | _ -> false
 
         let foundExe =
@@ -366,61 +295,21 @@
                     else
 #endif
                     None
-<<<<<<< HEAD
-=======
-
-            let findOnVSPathsThenSystemPath =
-                let visualStudioVersion = Environment.environVarOrNone "VisualStudioVersion"
-
-                // with VS 2022 Visual Studio can also be installed in "Program Files" instead of "Program Files (x86)"
-                // so we need to search both paths for every version of Visual Studio
-                let withProgramFiles paths =
-                    (paths |> List.map ((@@) Fake.Core.Environment.ProgramFilesX86))
-                    @ (paths |> List.map ((@@) Fake.Core.Environment.ProgramFiles))
-
-                let vsVersionPaths =
-                    let dict = toDict knownMSBuildEntries
-                    match Fake.Core.Environment.environVarOrNone "VisualStudioVersion" |> Option.bind dict.TryFind with
-                    | Some x -> x |> withProgramFiles
-                    | None -> (knownMSBuildEntries |> List.collect(fun x -> x.Paths |> withProgramFiles)) @ oldMSBuildLocations
-
-                let vsWhereVersionPaths =
-                    let orderedVersions = MSBuildExeFromVsWhere.getOrdered()
-                    let all = orderedVersions |> List.collect (fun e -> e.Paths)
-                    let dict = toDict orderedVersions
-                    defaultArg (visualStudioVersion |> Option.bind dict.TryFind) all
-
-                let fullList = vsWhereVersionPaths @ vsVersionPaths |> List.distinct
-
-                Process.tryFindFile fullList "MSBuild.exe"
-
-            let sources = [
-                msbuildEnvironVar |> Option.map (exactPathOrBinaryOnPath "MSBuild.exe")
-                msbuildEnvironVar |> Option.bind which
-                configIgnoreMSBuild
-                findOnVSPathsThenSystemPath
-            ]
-            defaultArg (sources |> List.choose id |> List.tryHead) "MSBuild.exe"
-
-    if foundExe.Contains @"\BuildTools\" then
-        Trace.traceFAKE "If you encounter msbuild errors make sure you have copied the required SDKs, see https://github.com/Microsoft/msbuild/issues/1697"
-    elif foundExe.Contains @"\2017\" then
-        Trace.logVerbosefn "Using msbuild of VS2017 (%s), if you encounter build errors make sure you have installed the necessary workflows!" foundExe
-    elif foundExe.Contains @"\2019\" then
-        Trace.logVerbosefn "Using msbuild of VS2019 (%s), if you encounter build errors make sure you have installed the necessary workflows!" foundExe
-    elif foundExe.Contains @"\2022\" then
-        Trace.logVerbosefn "Using msbuild of VS2022 (%s), if you encounter build errors make sure you have installed the necessary workflows!" foundExe        
-    foundExe
->>>>>>> 68f9b16e
 
                 let findOnVSPathsThenSystemPath =
                     let visualStudioVersion = Environment.environVarOrNone "VisualStudioVersion"
 
+                    // with VS 2022 Visual Studio can also be installed in "Program Files" instead of "Program Files (x86)"
+                    // so we need to search both paths for every version of Visual Studio
+                    let withProgramFiles paths =
+                        (paths |> List.map ((@@) Fake.Core.Environment.ProgramFilesX86))
+                        @ (paths |> List.map ((@@) Fake.Core.Environment.ProgramFiles))
+
                     let vsVersionPaths =
                         let dict = toDict knownMSBuildEntries
-
-                        defaultArg (visualStudioVersion |> Option.bind dict.TryFind) getAllKnownPaths
-                        |> List.map ((@@) Environment.ProgramFilesX86)
+                        match Fake.Core.Environment.environVarOrNone "VisualStudioVersion" |> Option.bind dict.TryFind with
+                        | Some x -> x |> withProgramFiles
+                        | None -> (knownMSBuildEntries |> List.collect(fun x -> x.Paths |> withProgramFiles)) @ oldMSBuildLocations
 
                     let vsWhereVersionPaths =
                         let orderedVersions = MSBuildExeFromVsWhere.getOrdered ()
@@ -450,6 +339,10 @@
         elif foundExe.Contains @"\2019\" then
             Trace.logVerbosefn
                 "Using msbuild of VS2019 (%s), if you encounter build errors make sure you have installed the necessary workflows!"
+                foundExe
+        elif foundExe.Contains @"\2022\" then
+            Trace.logVerbosefn
+                "Using msbuild of VS2022 (%s), if you encounter build errors make sure you have installed the necessary workflows!"
                 foundExe
 
         foundExe
