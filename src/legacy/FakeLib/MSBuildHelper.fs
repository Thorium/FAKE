--- conflicted
+++ resolved
@@ -282,17 +282,10 @@
       DistributedLoggers = None }
 
 /// [omit]
-<<<<<<< HEAD
-[<System.Obsolete("Use Fake.DotNet.MsBuild instead")>]
+[<System.Obsolete("Use Fake.DotNet.MSBuild instead")>]
 let getAllParameters targets maxcpu noLogo nodeReuse tools verbosity noconsolelogger warnAsError nowarn fileLoggers binaryLoggers distributedFileLoggers properties =
     if isUnix then [ targets; tools; verbosity; noconsolelogger; warnAsError; nowarn ] @ fileLoggers @ binaryLoggers @ distributedFileLoggers @ properties
     else [ targets; maxcpu; noLogo; nodeReuse; tools; verbosity; noconsolelogger; warnAsError; nowarn ] @ fileLoggers @ binaryLoggers @ distributedFileLoggers @ properties
-=======
-[<System.Obsolete("Use Fake.DotNet.MSBuild instead")>]
-let getAllParameters targets maxcpu noLogo nodeReuse tools verbosity noconsolelogger warnAsError fileLoggers binaryLoggers distributedFileLoggers properties =
-    if isUnix then [ targets; tools; verbosity; noconsolelogger; warnAsError ] @ fileLoggers @ binaryLoggers @ distributedFileLoggers @ properties
-    else [ targets; maxcpu; noLogo; nodeReuse; tools; verbosity; noconsolelogger; warnAsError ] @ fileLoggers @ binaryLoggers @ distributedFileLoggers @ properties
->>>>>>> 99d493ed
 
 let private serializeArgs args =
     args
